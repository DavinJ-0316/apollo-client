--- conflicted
+++ resolved
@@ -1,4 +1,3 @@
-<<<<<<< HEAD
 ## Apollo Client 3.4.0 (not yet released)
 
 ### Bug fixes
@@ -67,14 +66,13 @@
 
 ### Documentation
 TBD
-=======
+
 ## Apollo Client 3.3.18 (not yet released)
 
 ### Bug fixes
 
 - Add `"sideEffects": false` to all generated/published `package.json` files, to improve dead code elimination for nested entry points like `@apollo/client/cache`. <br/>
   [@benjamn](https://github.com/benjamn) in [#8213](https://github.com/apollographql/apollo-client/pull/8213)
->>>>>>> cdb683c4
 
 ## Apollo Client 3.3.17
 
