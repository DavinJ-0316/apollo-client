**Note:** This is a cumulative changelog that outlines all of the Apollo Client project child package changes that were bundled into a specific `apollo-client` release.

<<<<<<< HEAD
## Apollo Client 3.0.0 (TBD)

## Improvements

- `InMemoryCache` now supports tracing garbage collection and eviction. Note that the signature of the `evict` method has been simplified in a potentially backwards-incompatible way. <br/>
  [@benjamn](https://github.com/benjamn) in [#5310](https://github.com/apollographql/apollo-client/pull/5310)

- The contents of the `@apollo/react-hooks` package have been merged into `@apollo/client`, enabling the following all-in-one `import`:
  ```ts
  import { ApolloClient, ApolloProvider, useQuery } from '@apollo/client';
  ```
  [@hwillson](https://github.com/hwillson) in [#5357](https://github.com/apollographql/apollo-client/pull/5357)

- Fully removed `prettier`. The Apollo Client team has decided to no longer automatically enforce code formatting across the codebase. In most cases existing code styles should be followed as much as possible, but this is not a hard and fast rule.  <br/>
  [@hwillson](https://github.com/hwillson) in [#5227](https://github.com/apollographql/apollo-client/pull/5227)
=======
## Apollo Client 2.6.8

### Apollo Client (2.6.8)
>>>>>>> 7791434a

- Update the `fetchMore` type signature to accept `context`.  <br/>
  [@koenpunt](https://github.com/koenpunt) in [#5147](https://github.com/apollographql/apollo-client/pull/5147)

- Fix type for `Resolver` and use it in the definition of `Resolvers`. <br />
  [@peoplenarthax](https://github.com/peoplenarthax) in [#4943](https://github.com/apollographql/apollo-client/pull/4943)

- Eliminate "generated" cache IDs to avoid normalizing objects with no meaningful ID, significantly reducing cache memory usage. <br/>
  [@benjamn](https://github.com/benjamn) in [#5146](https://github.com/apollographql/apollo-client/pull/5146)

- Apollo Link core and HTTP related functionality has been merged into `@apollo/client`. Functionality that was previously available through the `apollo-link`, `apollo-link-http-common` and `apollo-link-http` packages is now directly available from `@apollo/client` (e.g. `import { HttpLink } from '@apollo/client'`). The `ApolloClient` constructor has also been updated to accept new `uri`, `headers` and `credentials` options. If `uri` is specified, Apollo Client will take care of creating the necessary `HttpLink` behind the scenes. <br/>
  [@hwillson](https://github.com/hwillson) in [#5412](https://github.com/apollographql/apollo-client/pull/5412)

- The `gql` template tag should now be imported from the `@apollo/client` package, rather than the `graphql-tag` package. Although the `graphql-tag` package still works for now, future versions of `@apollo/client` may change the implementation details of `gql` without a major version bump. <br/>
  [@hwillson](https://github.com/hwillson) in [#5451](https://github.com/apollographql/apollo-client/pull/5451)

- `@apollo/client/core` can be used to import the Apollo Client core, which includes everything the main `@apollo/client` package does, except for all React related functionality.  <br/>
  [@kamilkisiela](https://github.com/kamilkisiela) in [#5541](https://github.com/apollographql/apollo-client/pull/5541)

- `@apollo/client/cache` can be used to import the Apollo Client cache without importing other parts of the Apollo Client codebase. <br/>
  [@hwillson](https://github.com/hwillson) in [#5577](https://github.com/apollographql/apollo-client/pull/5577)

- Local state resolver functions now receive a `fragmentMap: FragmentMap`
  object, in addition to the `field: FieldNode` object, via the `info`
  parameter. <br/>
  [@mjlyons](https://github.com/mjlyons) in [#5388](https://github.com/apollographql/apollo-client/pull/5388)

<<<<<<< HEAD
- Removed `graphql-anywhere` since it's no longer used by Apollo Client.  <br/>
  [@hwillson](https://github.com/hwillson) in [#5159](https://github.com/apollographql/apollo-client/pull/5159)

- Removed `apollo-boost` since Apollo Client 3.0 provides a boost like getting started experience out of the box.  <br/>
  [@hwillson](https://github.com/hwillson) in [#5217](https://github.com/apollographql/apollo-client/pull/5217)

- The `queryManager` property of `ApolloClient` instances is now marked as
  `private`, paving the way for a more aggressive redesign of its API.
=======
- Documentation updates. <br/>
  [@tomquirk](https://github.com/tomquirk) in [#5645](https://github.com/apollographql/apollo-client/pull/5645) <br/>
  [@Sequoia](https://github.com/Sequoia) in [#5641](https://github.com/apollographql/apollo-client/pull/5641) <br/>
  [@phryneas](https://github.com/phryneas) in [#5628](https://github.com/apollographql/apollo-client/pull/5628) <br/>
  [@AryanJ-NYC](https://github.com/AryanJ-NYC) in [#5560](https://github.com/apollographql/apollo-client/pull/5560)

### GraphQL Anywhere (4.2.6)
>>>>>>> 7791434a

- The `FragmentMatcher` abstraction has been replaced with a `possibleTypes` option for the `InMemoryCache` constructor. <br/>
  [@benjamn](https://github.com/benjamn) in [#5073](https://github.com/apollographql/apollo-client/pull/5073)

<<<<<<< HEAD
- Remove `freezeResults` option, assuming always `true`. <br/>
  [@benjamn](https://github.com/benjamn) in [#5153](https://github.com/apollographql/apollo-client/pull/5153)

- Several deprecated methods have been fully removed:
  - `ApolloClient#initQueryManager`
  - `QueryManager#startQuery`
  - `ObservableQuery#currentResult`

- `ApolloClient` is now only available as a named export. The default `ApolloClient` export has been removed. <br/>
  [@hwillson](https://github.com/hwillson) in [#5425](https://github.com/apollographql/apollo-client/pull/5425)

- The `ObservableQuery#getCurrentResult` method no longer falls back to reading from the cache, so calling it immediately after `client.watchQuery` will consistently return a `loading: true` result. When the `fetchPolicy` permits cached results, those results will be delivered via the `next` method of the `ObservableQuery`, and can be obtained by `getCurrentResult` after they have been delivered. This change prevents race conditions where the initial behavior of one query could depend on the timing of cache writes associated with other queries. </br>
  [@benjamn](https://github.com/benjamn) in [#5565](https://github.com/apollographql/apollo-client/pull/5565)

- The `QueryOptions`, `MutationOptions`, and `SubscriptionOptions` React Apollo interfaces have been renamed to `QueryDataOptions`, `MutationDataOptions`, and `SubscriptionDataOptions` (to avoid conflicting with similarly named and exported Apollo Client interfaces).

- `InMemoryCache` will no longer merge the fields of written objects unless the objects are known to have the same identity, and the values of fields with the same name will not be recursively merged unless a custom `merge` function is defined by a field policy for that field, within a type policy associated with the `__typename` of the parent object. <br/>
  [@benjamn](https://github.com/benjamn) in [#5603](https://github.com/apollographql/apollo-client/pull/5603)

- Support `cache.identify(entity)` for easily computing entity ID strings. <br/>
  [@benjamn](https://github.com/benjamn) in [#5642](https://github.com/apollographql/apollo-client/pull/5642)

- Support eviction of specific entity fields using `cache.evict(id, fieldName)`. <br/>
  [@benjamn](https://github.com/benjamn) in [#5643](https://github.com/apollographql/apollo-client/pull/5643)

- Stop paying attention to `previousResult` in `InMemoryCache`. <br/>
  [@benjamn](https://github.com/benjamn) in [#5644](https://github.com/apollographql/apollo-client/pull/5644)

- Improve optimistic update performance by limiting cache key diversity. <br/>
  [@benjamn](https://github.com/benjamn) in [#5648](https://github.com/apollographql/apollo-client/pull/5648)

- Custom field `read` functions can read from neighboring fields using the `getFieldValue(fieldName)` helper, and may also read fields from other entities by calling `getFieldValue(fieldName, foreignReference)`. <br/>
  [@benjamn](https://github.com/benjamn) in [#5651](https://github.com/apollographql/apollo-client/pull/5651)

- Utilities that were previously externally available through the `apollo-utilities` package are now only available by importing from `@apollo/client/utilities`. <br/>
  [@hwillson](https://github.com/hwillson) in [#5683](https://github.com/apollographql/apollo-client/pull/5683)
=======
### Apollo Boost (0.4.7)

- Replace `GlobalFetch` reference with `WindowOrWorkerGlobalScope`.  <br/>
  [@abdonrd](https://github.com/abdonrd) in [#5373](https://github.com/apollographql/apollo-client/pull/5373)

- Add `assumeImmutableResults` typing to apollo boost `PresetConfig` interface. <br/>
  [@bencoullie](https://github.com/bencoullie) in [#5571](https://github.com/apollographql/apollo-client/pull/5571)

>>>>>>> 7791434a

## Apollo Client (2.6.4)

### Apollo Client (2.6.4)

- Modify `ObservableQuery` to allow queries with `notifyOnNetworkStatusChange`
  to be notified when loading after an error occurs. <br />
  [@jasonpaulos](https://github.com/jasonpaulos) in [#4992](https://github.com/apollographql/apollo-client/pull/4992)
- Add `graphql` as a `peerDependency` of `apollo-cache` and
  `graphql-anywhere`.  <br/>
  [@ssalbdivad](https://github.com/ssalbdivad) in [#5081](https://github.com/apollographql/apollo-client/pull/5081)
- Documentation updates.  </br>
  [@raibima](https://github.com/raibima) in [#5132](https://github.com/apollographql/apollo-client/pull/5132)  <br/>
  [@hwillson](https://github.com/hwillson) in [#5141](https://github.com/apollographql/apollo-client/pull/5141)

## Apollo Client (2.6.3)

### Apollo Client (2.6.3)

- A new `ObservableQuery.resetQueryStoreErrors()` method is now available that
  can be used to clear out `ObservableQuery` query store errors.  <br/>
  [@hwillson](https://github.com/hwillson) in [#4941](https://github.com/apollographql/apollo-client/pull/4941)
- Documentation updates.  <br/>
  [@michael-watson](https://github.com/michael-watson) in [#4940](https://github.com/apollographql/apollo-client/pull/4940)  <br/>
  [@hwillson](https://github.com/hwillson) in [#4969](https://github.com/apollographql/apollo-client/pull/4969)


## Apollo Client (2.6.1)

### Apollo Utilities 1.3.2

- Reimplement `isEqual` without pulling in massive `lodash.isequal`. <br/>
  [@benjamn](https://github.com/benjamn) in [#4924](https://github.com/apollographql/apollo-client/pull/4924)

## Apollo Client (2.6.1)

- In all Apollo Client packages, the compilation of `lib/bundle.esm.js` to `lib/bundle.cjs.js` and `lib/bundle.umd.js` now uses Babel instead of Rollup, since Babel correctly compiles some [edge cases](https://github.com/apollographql/apollo-client/issues/4843#issuecomment-495717720) that neither Rollup nor TypeScript compile correctly. <br/>
  [@benjamn](https://github.com/benjamn) in [#4911](https://github.com/apollographql/apollo-client/pull/4911)

### Apollo Cache In-Memory 1.6.1

- Pretend that `__typename` exists on the root Query when matching fragments. <br/>
  [@benjamn](https://github.com/benjamn) in [#4853](https://github.com/apollographql/apollo-client/pull/4853)

### Apollo Utilities 1.3.1

- The `isEqual` function has been reimplemented using the `lodash.isequal` npm package, to better support circular references. Since the `lodash.isequal` package is already used by `react-apollo`, this change is likely to decrease total bundle size. <br/>
  [@capaj](https://github.com/capaj) in [#4915](https://github.com/apollographql/apollo-client/pull/4915)

## Apollo Client (2.6.0)

- In production, `invariant(condition, message)` failures will now include
  a unique error code that can be used to trace the error back to the
  point of failure. <br/>
  [@benjamn](https://github.com/benjamn) in [#4521](https://github.com/apollographql/apollo-client/pull/4521)

### Apollo Client 2.6.0

- If you can be sure your application code does not modify cache result objects (see `freezeResults` note below), you can unlock substantial performance improvements by communicating this assumption via
  ```ts
  new ApolloClient({ assumeImmutableResults: true })
  ```
  which allows the client to avoid taking defensive snapshots of past results using `cloneDeep`, as explained by [@benjamn](https://github.com/benjamn) in [#4543](https://github.com/apollographql/apollo-client/pull/4543).

- Identical overlapping queries are now deduplicated internally by `apollo-client`, rather than using the `apollo-link-dedup` package. <br/>
  [@benjamn](https://github.com/benjamn) in commit [7cd8479f](https://github.com/apollographql/apollo-client/pull/4586/commits/7cd8479f27ce38930f122e4f703c4081a75a63a7)

- The `FetchPolicy` type has been split into two types, so that passing `cache-and-network` to `ApolloClient#query` is now forbidden at the type level, whereas previously it was forbidden by a runtime `invariant` assertion:
  ```ts
  export type FetchPolicy =
    | 'cache-first'
    | 'network-only'
    | 'cache-only'
    | 'no-cache'
    | 'standby';

  export type WatchQueryFetchPolicy =
    | FetchPolicy
    | 'cache-and-network';
  ```
  The exception thrown if you ignore the type error has also been improved to explain the motivation behind this restriction. <br/>
  [Issue #3130 (comment)](https://github.com/apollographql/apollo-client/issues/3130#issuecomment-478409066) and commit [cf069bc7](github.com/apollographql/apollo-client/commit/cf069bc7ee6577092234b0eb0ac32e05d50f5a1c)

- Avoid updating (and later invalidating) cache watches when `fetchPolicy` is `'no-cache'`. <br/>
  [@bradleyayers](https://github.com/bradleyayers) in [PR #4573](https://github.com/apollographql/apollo-client/pull/4573), part of [issue #3452](https://github.com/apollographql/apollo-client/issues/3452)

- Remove temporary `queryId` after `fetchMore` completes. <br/>
  [@doomsower](https://github.com/doomsower) in [#4440](https://github.com/apollographql/apollo-client/pull/4440)

- Call `clearStore` callbacks after clearing store. <br/>
  [@ds8k](https://github.com/ds8k) in [#4695](https://github.com/apollographql/apollo-client/pull/4695)

- Perform all `DocumentNode` transforms once, and cache the results. <br/>
  [@benjamn](https://github.com/benjamn) in [#4601](https://github.com/apollographql/apollo-client/pull/4601)

- Accommodate `@client @export` variable changes in `ObservableQuery`. <br/>
  [@hwillson](https://github.com/hwillson) in [#4604](https://github.com/apollographql/apollo-client/pull/4604)

- Support the `returnPartialData` option for watched queries again. <br/>
  [@benjamn](https://github.com/benjamn) in [#4743](https://github.com/apollographql/apollo-client/pull/4743)

- Preserve `networkStatus` for incomplete `cache-and-network` queries. <br/>
  [@benjamn](https://github.com/benjamn) in [#4765](https://github.com/apollographql/apollo-client/pull/4765)

- Preserve `cache-and-network` `fetchPolicy` when refetching. <br/>
  [@benjamn](https://github.com/benjamn) in [#4840](https://github.com/apollographql/apollo-client/pull/4840)

- Update the React Native docs to remove the request for external example apps that we can link to. We're no longer going to manage a list of external example apps. <br />
  [@hwillson](https://github.com/hwillson) in [#4531](https://github.com/apollographql/apollo-client/pull/4531)

- Polling queries are no longer batched together, so their scheduling should be more predictable. <br/>
  [@benjamn](https://github.com/benjamn) in [#4800](https://github.com/apollographql/apollo-client/pull/4800)

### Apollo Cache In-Memory 1.6.0

- Support `new InMemoryCache({ freezeResults: true })` to help enforce immutability. <br/>
  [@benjamn](https://github.com/benjamn) in [#4514](https://github.com/apollographql/apollo-client/pull/4514)

- Allow `IntrospectionFragmentMatcher` to match fragments against the root `Query`, as `HeuristicFragmentMatcher` does. <br/>
  [@rynobax](https://github.com/rynobax) in [#4620](https://github.com/apollographql/apollo-client/pull/4620)

- Rerential identity (`===`) of arrays in cache results will now be preserved for unchanged data. <br/>
  [@benjamn](https://github.com/benjamn) in commit [f3091d6a](https://github.com/apollographql/apollo-client/pull/4586/commits/f3091d6a7e91be98549baea58903282cc540f460)

- Avoid adding `__typename` field to `@client` selection sets that have been `@export`ed as input variables. <br/>
  [@benjamn](https://github.com/benjamn) in [#4784](https://github.com/apollographql/apollo-client/pull/4784)

### GraphQL Anywhere 4.2.2

- The `graphql` function can now be configured to ignore `@include` and
  `@skip` directives (useful when walking a fragment to generate prop types
  or filter result data).  <br/>
  [@GreenGremlin](https://github.com/GreenGremlin) in [#4373](https://github.com/apollographql/apollo-client/pull/4373)


## Apollo Client 2.5.1

### apollo-client 2.5.1

- Fixes `A tuple type element list cannot be empty` issue.  <br/>
  [@benjamn](https://github.com/benjamn) in [#4502](https://github.com/apollographql/apollo-client/pull/4502)

### graphql-anywhere 4.2.1

- Adds back the missing `graphql-anywhere/lib/async` entry point.  <br/>
  [@benjamn](https://github.com/benjamn) in [#4503](https://github.com/apollographql/apollo-client/pull/4503)


## Apollo Client (2.5.0)

### Apollo Client (2.5.0)

- Introduces new local state management features (client-side schema
  and local resolver / `@client` support) and many overall code improvements,
  to help reduce the Apollo Client bundle size.  <br/>
  [#4361](https://github.com/apollographql/apollo-client/pull/4361)
- Revamped CJS and ESM bundling approach with Rollup.  <br/>
  [@rosskevin](https://github.com/rosskevin) in [#4261](https://github.com/apollographql/apollo-client/pull/4261)
- Fixes an issue where the `QueryManager` was accidentally returning cached
  data for `network-only` queries.  <br/>
  [@danilobuerger](https://github.com/danilobuerger) in [#4352](https://github.com/apollographql/apollo-client/pull/4352)
- Fixed an issue in the repo `.gitattributes` that was causing binary files
  to have their line endings adjusted, and cleaned up corrupted documentation
  images (ref: https://github.com/apollographql/apollo-client/pull/4232).  <br/>
  [@rajington](https://github.com/rajington) in [#4438](https://github.com/apollographql/apollo-client/pull/4438)
- Improve (and shorten) query polling implementation.  <br/>
  [PR #4337](https://github.com/apollographql/apollo-client/pull/4337)


## Apollo Client (2.4.13)

### Apollo Client (2.4.13)

- Resolve "invalidate" -> "invalidated" typo in `QueryManager`.  <br/>
  [@quazzie](https://github.com/quazzie) in [#4041](https://github.com/apollographql/apollo-client/pull/4041)

- Properly type `setQuery` and fix now typed callers.  <br/>
  [@danilobuerger](https://github.com/danilobuerger) in [#4369](https://github.com/apollographql/apollo-client/pull/4369)

- Align with the React Apollo decision that result `data` should be
  `TData | undefined` instead of `TData | {}`.  <br/>
  [@danilobuerger](https://github.com/danilobuerger) in [#4356](https://github.com/apollographql/apollo-client/pull/4356)

- Documentation updates.  <br/>
  [@danilobuerger](https://github.com/danilobuerger) in [#4340](https://github.com/apollographql/apollo-client/pull/4340)  <br />
  [@justyn-clark](https://github.com/justyn-clark) in [#4383](https://github.com/apollographql/apollo-client/pull/4383)  <br />
  [@jtassin](https://github.com/jtassin) in [#4287](https://github.com/apollographql/apollo-client/pull/4287)  <br />
  [@Gongreg](https://github.com/Gongreg) in [#4386](https://github.com/apollographql/apollo-client/pull/4386)  <br />
  [@davecardwell](https://github.com/davecardwell) in [#4399](https://github.com/apollographql/apollo-client/pull/4399)  <br />
  [@michaelknoch](https://github.com/michaelknoch) in [#4384](https://github.com/apollographql/apollo-client/pull/4384)  <br />

## Apollo Client (2.4.12)

### Apollo Client (2.4.12)

- Support `ApolloClient#stop` method for safe client disposal. <br/>
  [PR #4336](https://github.com/apollographql/apollo-client/pull/4336)

## Apollo Client (2.4.11)

- Added explicit dependencies on the
  [`tslib`](https://www.npmjs.com/package/tslib) package to all client
  packages to fix
  [Issue #4332](https://github.com/apollographql/apollo-client/issues/4332).

### Apollo Client (2.4.11)

- Reverted some breaking changes accidentally released in a patch version
  (2.4.10). [PR #4334](https://github.com/apollographql/apollo-client/pull/4334)

## Apollo Client (2.4.10)

### Apollo Client (2.4.10)

- The `apollo-client` package no longer exports a `printAST` function from
  `graphql/language/printer`. If you need this functionality, import it
  directly: `import { print } from "graphql/language/printer"`

- Query polling now uses a simpler scheduling strategy based on a single
  `setTimeout` interval rather than multiple `setInterval` timers. The new
  timer fires at the rate of the fastest polling interval, and queries
  with longer polling intervals fire whenever the time elapsed since they
  last fired exceeds their desired interval. <br/>
  [PR #4243](https://github.com/apollographql/apollo-client/pull/4243)

### Apollo Cache In-Memory (1.4.1)

- The `optimism` npm package has been updated to a version (0.6.9) that
  provides its own TypeScript declarations, which should fix problems like
  [Issue #4327](https://github.com/apollographql/apollo-client/issues/4327). <br/>
  [PR #4331](https://github.com/apollographql/apollo-client/pull/4331)

- Error messages involving GraphQL queries now print the queries using
  `JSON.stringify` instead of the `print` function exported by the
  `graphql` package, to avoid pulling unnecessary printing logic into your
  JavaScript bundle. <br/>
  [PR #4234](https://github.com/apollographql/apollo-client/pull/4234)

- The `QueryKeyMaker` abstraction has been removed, meaning that cache
  results for non-identical queries (or sub-queries) with equivalent
  structure will no longer be cached together. This feature was a nice
  optimization in certain specific use cases, but it was not worth the
  additional complexity or bundle size. <br/>
  [PR #4245](https://github.com/apollographql/apollo-client/pull/4245)

### Apollo Utilities (1.1.1)

- The `flattenSelections` helper function is no longer exported from
  `apollo-utilities`, since `getDirectiveNames` has been reimplemented
  without using `flattenSelections`, and `flattenSelections` has no clear
  purpose now. If you need the old functionality, use a visitor:
  ```ts
  import { visit } from "graphql/language/visitor";

  function flattenSelections(selection: SelectionNode) {
    const selections: SelectionNode[] = [];
    visit(selection, {
      SelectionSet(ss) {
        selections.push(...ss.selections);
      }
    });
    return selections;
  }
  ```

## Apollo Client (2.4.9)

### Apollo Client (2.4.9)

- Apollo Client has been updated to use `graphql` 14.x as a dev dependency.  <br/>
  [@hwillson](https://github.com/hwillson) in [#4233](https://github.com/apollographql/apollo-client/pull/4233)

- The `onClearStore` function can now be used to register callbacks that should
  be triggered when calling `clearStore`.  <br/>
  [@joe-re](https://github.com/joe-re) in [#4082](https://github.com/apollographql/apollo-client/pull/4082)

- Make `isApolloError` available for external use.  <br/>
  [@FredyC](https://github.com/FredyC) in [#4223](https://github.com/apollographql/apollo-client/pull/4223)

- The `QueryManager` now calls `complete` on the observables used by
  Apollo Client's Subscription handling. This gives finite subscriptions a
  chance to handle cleanup.  <br/>
  [@sujeetsr](https://github.com/sujeetsr) in [#4290](https://github.com/apollographql/apollo-client/pull/4290)

- Documentation updates.  <br/>
  [@lifedup](https://github.com/lifedup) in [#3931](https://github.com/apollographql/apollo-client/pull/3931)  <br />
  [@Dem0n3D](https://github.com/Dem0n3D) in [#4008](https://github.com/apollographql/apollo-client/pull/4008)  <br />
  [@anand-sundaram-zocdoc](https://github.com/anand-sundaram-zocdoc) in [#4009](https://github.com/apollographql/apollo-client/pull/4009)  <br />
  [@mattphoto](https://github.com/mattphoto) in [#4026](https://github.com/apollographql/apollo-client/pull/4026)  <br />
  [@birge](https://github.com/birge) in [#4029](https://github.com/apollographql/apollo-client/pull/4029)  <br />
  [@mxstbr](https://github.com/mxstbr) in [#4127](https://github.com/apollographql/apollo-client/pull/4127)  <br/>
  [@Caerbannog](https://github.com/Caerbannog) in [#4140](https://github.com/apollographql/apollo-client/pull/4140)  <br/>
  [@jedwards1211](https://github.com/jedwards1211) in [#4179](https://github.com/apollographql/apollo-client/pull/4179)  <br/>
  [@nutboltu](https://github.com/nutboltu) in [#4182](https://github.com/apollographql/apollo-client/pull/4182)  <br/>
  [@CarloPalinckx](https://github.com/CarloPalinckx) in [#4189](https://github.com/apollographql/apollo-client/pull/4189)  <br/>
  [@joebernard](https://github.com/joebernard) in [#4206](https://github.com/apollographql/apollo-client/pull/4206)  <br/>
  [@evans](https://github.com/evans) in [#4213](https://github.com/apollographql/apollo-client/pull/4213)  <br/>
  [@danilobuerger](https://github.com/danilobuerger) in [#4214](https://github.com/apollographql/apollo-client/pull/4214)  <br/>
  [@stubailo](https://github.com/stubailo) in [#4220](https://github.com/apollographql/apollo-client/pull/4220)  <br/>
  [@haysclark](https://github.com/haysclark) in [#4255](https://github.com/apollographql/apollo-client/pull/4255)  <br/>
  [@shelmire](https://github.com/shelmire) in [#4266](https://github.com/apollographql/apollo-client/pull/4266)  <br/>
  [@peggyrayzis](https://github.com/peggyrayzis) in [#4280](https://github.com/apollographql/apollo-client/pull/4280)  <br/>
  [@caydie-tran](https://github.com/caydie-tran) in [#4300](https://github.com/apollographql/apollo-client/pull/4300)

### Apollo Utilities (1.1.0)

- Transformation utilities have been refactored to work with `graphql` 14.x.
  GraphQL AST's are no longer being directly modified.  <br/>
  [@hwillson](https://github.com/hwillson) in [#4233](https://github.com/apollographql/apollo-client/pull/4233)

### Apollo Cache In-Memory (1.4.0)

- The speed and memory usage of optimistic reads and writes has been
  improved dramatically using a new layering technique that does not
  require copying the non-optimistic contents of the cache.  <br/>
  [PR #4319](https://github.com/apollographql/apollo-client/pull/4319/)

- The `RecordingCache` abstraction has been removed, and thus is no longer
  exported from `apollo-cache-inmemory`.  <br/>
  [PR #4319](https://github.com/apollographql/apollo-client/pull/4319/)

- Export the optimism `wrap` function using ES2015 export syntax, instead of
  CommonJS.  <br/>
  [@ardatan](https://github.com/ardatan) in [#4158](https://github.com/apollographql/apollo-client/pull/4158)

## Apollo Client (2.4.8)

### Apollo Client (2.4.8)

- Documentation and config updates.  <br/>
  [@justinanastos](https://github.com/justinanastos) in [#4187](https://github.com/apollographql/apollo-client/pull/4187)  <br/>
  [@PowerKiKi](https://github.com/PowerKiKi) in [#3693](https://github.com/apollographql/apollo-client/pull/3693)  <br/>
  [@nandito](https://github.com/nandito) in [#3865](https://github.com/apollographql/apollo-client/pull/3865)

- Schema/AST tranformation utilities have been updated to work properly with
  `@client` directives.  <br/>
  [@justinmakaila](https://github.com/justinmakaila) in [#3482](https://github.com/apollographql/apollo-client/pull/3482)

### Apollo Cache In-Memory (1.3.12)

- Avoid using `DepTrackingCache` for optimistic reads.
  [PR #4521](https://github.com/apollographql/apollo-client/pull/4251)

- When creating an `InMemoryCache` object, it's now possible to disable the
  result caching behavior introduced in [#3394](https://github.com/apollographql/apollo-client/pull/3394),
  either for diagnostic purposes or because the benefit of caching repeated
  reads is not worth the extra memory usage in your application:
  ```ts
  new InMemoryCache({
    resultCaching: false
  })
  ```
  Part of [PR #4521](https://github.com/apollographql/apollo-client/pull/4251).

## Apollo Client (2.4.7)

### Apollo Client (2.4.7)

- The `ApolloClient` constructor has been updated to accept `name` and
  `version` params, that can be used to support Apollo Server [Client Awareness](https://www.apollographql.com/docs/apollo-server/v2/features/metrics.html#Client-Awareness)
  functionality. These client awareness properties are passed into the
  defined Apollo Link chain, and are then ultimately sent out as custom
  headers with outgoing requests.  <br/>
  [@hwillson](https://github.com/hwillson) in [#4154](https://github.com/apollographql/apollo-client/pull/4154)

### Apollo Boost (0.1.22)

- No changes.

### Apollo Cache (1.1.21)

- No changes.

### Apollo Cache In-Memory (1.3.11)

- No changes.

### Apollo Utilities (1.0.26)

- No changes.

### Graphql Anywhere (4.1.23)

- No changes.


## Apollo Client (2.4.6)

### Apollo Cache In-Memory (1.3.10)

- Added some `return`s to prevent errors with `noImplicitReturns`
  TypeScript rule.
  [PR #4137](https://github.com/apollographql/apollo-client/pull/4137)

- Exclude the `src/` directory when publishing `apollo-cache-inmemory`.
  [Issue #4083](https://github.com/apollographql/apollo-client/issues/4083)

## Apollo Client (2.4.5)

- Optimistic tests cleanup.
  [PR #3834](https://github.com/apollographql/apollo-client/pull/3834) by
  [@joshribakoff](https://github.com/joshribakoff)

- Documentation updates.
  [PR #3840](https://github.com/apollographql/apollo-client/pull/3840) by
  [@chentsulin](https://github.com/chentsulin) and
  [PR #3844](https://github.com/apollographql/apollo-client/pull/3844) by
  [@lorensr](https://github.com/lorensr)

- Implement `ObservableQuery#isDifferentFromLastResult` to fix
  [Issue #4054](https://github.com/apollographql/apollo-client/issues/4054) and
  [Issue #4031](https://github.com/apollographql/apollo-client/issues/4031).
  [PR #4069](https://github.com/apollographql/apollo-client/pull/4069)

### Apollo Cache (1.1.20)

- Add `readQuery` test to make sure options aren't mutated.
  [@CarloPalinckx](https://github.com/CarloPalinckx) in
  [#3838](https://github.com/apollographql/apollo-client/pull/3838)

### Apollo Cache In-Memory (1.3.9)

- Avoid modifying source objects when merging cache results.
  [Issue #4081](https://github.com/apollographql/apollo-client/issues/4081)
  [PR #4089](https://github.com/apollographql/apollo-client/pull/4089)

### Apollo Utilities (1.0.25)

- Fix `apollo-utilities` `isEqual` bug due to missing `hasOwnProperty`
  check. [PR #4072](https://github.com/apollographql/apollo-client/pull/4072)
  by [@samkline](https://github.com/samkline)

## Apollo Client (2.4.4)

### Apollo Utilities (1.0.24)

- Discard property accessor functions in `cloneDeep` helper, to fix
  [issue #4034](https://github.com/apollographql/apollo-client/issues/4034).

- Unconditionally remove `cloneDeep` property accessors.
  [PR #4039](https://github.com/apollographql/apollo-client/pull/4039)

- Avoid copying non-enumerable and/or `Symbol` keys in `cloneDeep`.
  [PR #4052](https://github.com/apollographql/apollo-client/pull/4052)

### Apollo Cache In-Memory (1.3.7)

- Throw when querying non-scalar objects without a selection set.
  [Issue #4025](https://github.com/apollographql/apollo-client/issues/4025)
  [PR #4038](https://github.com/apollographql/apollo-client/pull/4038)

- Work around spec non-compliance of `Map#set` and `Set#add` in IE11.
  [Issue #4024](https://github.com/apollographql/apollo-client/issues/4024)
  [PR #4012](https://github.com/apollographql/apollo-client/pull/4012)

## Apollo Client (2.4.3)

- Add additional checks to make sure we don't try to set the network status
  of queries in the store, when the store doesn't exist.  <br/>
  [@i6mi6](https://github.com/i6mi6) in [#3914](https://github.com/apollographql/apollo-client/pull/3914)
- Documentation updates.  <br/>
  [@shanonvl](https://github.com/shanonvl) in [#3925](https://github.com/apollographql/apollo-client/pull/3925)  <br/>
  [@ojh102](https://github.com/ojh102) in [#3920](https://github.com/apollographql/apollo-client/pull/3920)  <br/>
  [@Bkucera](https://github.com/Bkucera) in [#3919](https://github.com/apollographql/apollo-client/pull/3919)  <br/>
  [@j4chou](https://github.com/j4chou) in [#3915](https://github.com/apollographql/apollo-client/pull/3915)  <br/>
  [@billfienberg](https://github.com/billfienberg) in [#3886](https://github.com/apollographql/apollo-client/pull/3886)  <br/>
  [@TLadd](https://github.com/TLadd) in [#3884](https://github.com/apollographql/apollo-client/pull/3884)

- The `ObservableQuery` class now makes a deep clone of `lastResult` when
  first received, so that the `isDifferentResult` logic will not be
  confused if the result object is modified later.
  [Issue #3992](https://github.com/apollographql/apollo-client/issues/3992)
  [PR #4032](https://github.com/apollographql/apollo-client/pull/4032/commits/e66027c5341dc7aaf71ee7ffcba1305b9a553525)

### Apollo Cache In-Memory (1.3.6)

- Optimize repeated `apollo-cache-inmemory` reads by caching partial query
  results, for substantial performance improvements. As a consequence, watched
  queries will not be rebroadcast unless the data have changed.
  [PR #3394](https://github.com/apollographql/apollo-client/pull/3394)

- Include root ID and fragment matcher function in cache keys computed by
  `StoreReader#executeStoreQuery` and `executeSelectionSet`, and work
  around bugs in the React Native `Map` and `Set` polyfills.
  [PR #3964](https://github.com/apollographql/apollo-client/pull/3964)
  [React Native PR #21492 (pending)](https://github.com/facebook/react-native/pull/21492)

- The `apollo-cache-inmemory` package now allows `graphql@^14.0.0` as a
  peer dependency.
  [Issue #3978](https://github.com/apollographql/apollo-client/issues/3978)

- The `apollo-cache-inmemory` package now correctly broadcasts changes
  even when the new data is `===` to the old data, since the contents of
  the data object may have changed.
  [Issue #3992](https://github.com/apollographql/apollo-client/issues/3992)
  [PR #4032](https://github.com/apollographql/apollo-client/pull/4032/commits/d6a673fbc1444e115e90cc9e4c7fa3fc67bb7e56)

### Apollo GraphQL Anywhere (4.1.20)

- Make `graphql-anywhere` `filter` function generic (typescript).  <br/>
  [@minznerjosh](https://github.com/minznerjosh) in [#3929](https://github.com/apollographql/apollo-client/pull/3929)

### Apollo Utilities (1.0.22)

- The `fclone` package has been replaced with a custom `cloneDeep`
  implementation that is tolerant of cycles, symbol properties, and
  non-enumerable properties.
  [PR #4032](https://github.com/apollographql/apollo-client/pull/4032/commits/78e2ad89f950da2829f49c7876f968adb2bc1302)

### Apollo Boost (0.1.17)

- Remove duplicate InMemoryCache export for Babel 6 compatibility.
  [Issue #3910](https://github.com/apollographql/apollo-client/issues/3910)
  [PR #3932](https://github.com/apollographql/apollo-client/pull/3932)

### Apollo Cache (1.1.18)

- No changes.

## Apollo Client (2.4.2)

### Apollo Client (2.4.2)

- Apollo Client no longer deep freezes query results.
  [@hwillson](https://github.com/hwillson) in [#3883](https://github.com/apollographql/apollo-client/pull/3883)
- A new `clearStore` method has been added, that will remove all data from
  the store. Unlike `resetStore`, it will not refetch active queries after
  removing store data.
  [@hwillson](https://github.com/hwillson) in [#3885](https://github.com/apollographql/apollo-client/pull/3885)

### Apollo Utilities (1.0.21)

- Replace the custom `cloneDeep` implementation with
  [`fclone`](https://www.npmjs.com/package/fclone), to avoid crashing when
  encountering circular references.  <br/>
  [@hwillson](https://github.com/hwillson) in [#3881](https://github.com/apollographql/apollo-client/pull/3881)

### Apollo Boost (0.1.16)

- No changes.

### Apollo Cache (1.1.17)

- No changes.

### Apollo Cache In-Memory (1.2.10)

- No changes.

### Apollo GraphQL Anywhere (4.1.19)

- No changes.


## 2.4.1 (August 26, 2018)

### Apollo Client (2.4.1)

- `mutate`'s `refetchQueries` option now allows queries to include a custom
  `context` option. This `context` will be used when refetching the query.
  For example:

  ```js
  context = {
    headers: {
      token: 'some auth token',
    },
  };
  client.mutate({
    mutation: UPDATE_CUSTOMER_MUTATION,
    variables: {
      userId: user.id,
      firstName,
      ...
    },
    refetchQueries: [{
      query: CUSTOMER_MESSAGES_QUERY,
      variables: { userId: user.id },
      context,
    }],
    context,
  });
  ```

  The `CUSTOMER_MESSAGES_QUERY` above will be refetched using `context`.
  Normally queries are refetched using the original context they were first
  started with, but this provides a way to override the context, if needed.  <br/>
  [@hwillson](https://github.com/hwillson) in [#3852](https://github.com/apollographql/apollo-client/pull/3852)

- Documentation updates.  <br/>
  [@hwillson](https://github.com/hwillson) in [#3841](https://github.com/apollographql/apollo-client/pull/3841)

### Apollo Boost (0.1.15)

- Various internal infrastructure changes related to building, bundling,
  testing, etc.
  [@hwillson](https://github.com/hwillson) in [#3817](https://github.com/apollographql/apollo-client/pull/3817)

### Apollo Cache (1.1.16)

- Various internal infrastructure changes related to building, bundling,
  testing, etc.
  [@hwillson](https://github.com/hwillson) in [#3817](https://github.com/apollographql/apollo-client/pull/3817)

### Apollo Cache In-Memory (1.2.9)

- Various internal infrastructure changes related to building, bundling,
  testing, etc.
  [@hwillson](https://github.com/hwillson) in [#3817](https://github.com/apollographql/apollo-client/pull/3817)

### Apollo Utilities (1.0.20)

- Various internal infrastructure changes related to building, bundling,
  testing, etc.
  [@hwillson](https://github.com/hwillson) in [#3817](https://github.com/apollographql/apollo-client/pull/3817)

### Apollo GraphQL Anywhere (4.1.18)

- Various internal infrastructure changes related to building, bundling,
  testing, etc.
  [@hwillson](https://github.com/hwillson) in [#3817](https://github.com/apollographql/apollo-client/pull/3817)


## 2.4.0 (August 17, 2018)

### Apollo Client (2.4.0)

- Add proper error handling for subscriptions. If you have defined an `error`
  handler on your subscription observer, it will now be called when an error
  comes back in a result, and the `next` handler will be skipped (similar to
  how we're handling errors with mutations). Previously, the error was
  just passed in the result to the `next` handler. If you don't have an
  `error` handler defined, the previous functionality is maintained, meaning
  the error is passed in the result, giving the next handler a chance to deal
  with it. This should help address backwards compatibility (and is the reason
  for the minor version bumo in this release).  <br/>
  [@clayne11](https://github.com/clayne11) in [#3800](https://github.com/apollographql/apollo-client/pull/3800)
- Allow an `optimistic` param to be passed into `ApolloClient.readQuery` and
  `ApolloClient.readFragment`, that when set to `true`, will allow
  optimistic results to be returned. Is `false` by default.  <br/>
  [@jay1337](https://github.com/jay1337) in [#2429](https://github.com/apollographql/apollo-client/pull/2429)
- Optimistic tests cleanup.  <br/>
  [@joshribakoff](https://github.com/joshribakoff) in [#3713](https://github.com/apollographql/apollo-client/pull/3713)
- Make sure each package has its own `.npmignore`, so they're taken into
  consideration when publishing via lerna.  <br/>
  [@hwillson](https://github.com/hwillson) in [#3828](https://github.com/apollographql/apollo-client/pull/3828)
- Documentation updates.  <br/>
  [@toolness](https://github.com/toolness) in [#3804](https://github.com/apollographql/apollo-client/pull/3804)  <br/>
  [@pungggi](https://github.com/pungggi) in [#3798](https://github.com/apollographql/apollo-client/pull/3798)  <br/>
  [@lorensr](https://github.com/lorensr) in [#3748](https://github.com/apollographql/apollo-client/pull/3748)  <br/>
  [@joshribakoff](https://github.com/joshribakoff) in [#3730](https://github.com/apollographql/apollo-client/pull/3730)  <br/>
  [@yalamber](https://github.com/yalamber) in [#3819](https://github.com/apollographql/apollo-client/pull/3819)  <br/>
  [@pschreibs85](https://github.com/pschreibs85) in [#3812](https://github.com/apollographql/apollo-client/pull/3812)  <br/>
  [@msreekm](https://github.com/msreekm) in [#3808](https://github.com/apollographql/apollo-client/pull/3808)  <br/>
  [@kamaltmo](https://github.com/kamaltmo) in [#3806](https://github.com/apollographql/apollo-client/pull/3806)  <br/>
  [@lorensr](https://github.com/lorensr) in [#3739](https://github.com/apollographql/apollo-client/pull/3739)  <br/>
  [@brainkim](https://github.com/brainkim) in [#3680](https://github.com/apollographql/apollo-client/pull/3680)

### Apollo Cache In-Memory (1.2.8)

- Fix typo in `console.warn` regarding fragment matching error message.  <br/>
  [@combizs](https://github.com/combizs) in [#3701](https://github.com/apollographql/apollo-client/pull/3701)

### Apollo Boost (0.1.14)

- No changes.

### Apollo Cache (1.1.15)

- No changes.

### Apollo Utilities (1.0.19)

- No changes.

### Apollo GraphQL Anywhere (4.1.17)

- No changes.


## 2.3.8 (August 9, 2018)

### Apollo Client (2.3.8)

- Adjusted the `graphql` peer dependency to cover explicit minor ranges.
  Since the ^ operator only covers any minor version if the major version
  is not 0 (since a major version of 0 is technically considered development by
  semver 2), the current ^0.11.0 || ^14.0.0 graphql range doesn't cover
  0.12.* or 0.13.*. This fixes the `apollo-client@X has incorrect peer
  dependency "graphql@^0.11.0 || ^14.0.0"` errors that people might have
  seen using `graphql` 0.12.x or 0.13.x.  <br/>
  [@hwillson](https://github.com/hwillson) in [#3746](https://github.com/apollographql/apollo-client/pull/3746)
- Document `setVariables` internal API status.  <br/>
  [@PowerKiKi](https://github.com/PowerKiKi) in [#3692](https://github.com/apollographql/apollo-client/pull/3692)
- Corrected `ApolloClient.queryManager` typing as it may be `undefined`.  <br/>
  [@danilobuerger](https://github.com/danilobuerger) in [#3661](https://github.com/apollographql/apollo-client/pull/3661)
- Make sure using a `no-cache` fetch policy with subscriptions prevents data
  from being cached.  <br/>
  [@hwillson](https://github.com/hwillson) in [#3773](https://github.com/apollographql/apollo-client/pull/3773)
- Fixed an issue that sometimes caused empty query results, when using the
  `no-cache` fetch policy.  <br/>
  [@hwillson](https://github.com/hwillson) in [#3777](https://github.com/apollographql/apollo-client/pull/3777)
- Documentation updates.  <br/>
  [@hwillson](https://github.com/hwillson) in [#3750](https://github.com/apollographql/apollo-client/pull/3750)  <br/>
  [@hwillson](https://github.com/hwillson) in [#3754](https://github.com/apollographql/apollo-client/pull/3754)  <br/>
  [@TheMightyPenguin](https://github.com/TheMightyPenguin) in [#3725](https://github.com/apollographql/apollo-client/pull/3725)  <br/>
  [@bennypowers](https://github.com/bennypowers) in [#3668](https://github.com/apollographql/apollo-client/pull/3668)  <br/>
  [@hwillson](https://github.com/hwillson) in [#3762](https://github.com/apollographql/apollo-client/pull/3762)  <br/>
  [@chentsulin](https://github.com/chentsulin) in [#3688](https://github.com/apollographql/apollo-client/pull/3688)  <br/>
  [@chentsulin](https://github.com/chentsulin) in [#3687](https://github.com/apollographql/apollo-client/pull/3687)  <br/>
  [@ardouglass](https://github.com/ardouglass) in [#3645](https://github.com/apollographql/apollo-client/pull/3645)  <br/>
  [@hwillson](https://github.com/hwillson) in [#3764](https://github.com/apollographql/apollo-client/pull/3764)  <br/>
  [@hwillson](https://github.com/hwillson) in [#3767](https://github.com/apollographql/apollo-client/pull/3767)  <br/>
  [@hwillson](https://github.com/hwillson) in [#3774](https://github.com/apollographql/apollo-client/pull/3774)  <br/>
  [@hwillson](https://github.com/hwillson) in [#3779](https://github.com/apollographql/apollo-client/pull/3779)

### Apollo Boost (0.1.13)

- No changes.

### Apollo Cache In-Memory (1.2.7)

- No changes.

### Apollo Cache (1.1.14)

- No changes.

### Apollo Utilities (1.0.18)

- No changes.

### Apollo GraphQL Anywhere (4.1.16)

- No changes.


## 2.3.7 (July 24, 2018)

### Apollo Client (2.3.7)

- Release 2.3.6 broke Typescript compilation. `QueryManager`'s
  `getQueryWithPreviousResult` method included an invalid `variables` return
  type in the auto-generated `core/QueryManager.d.ts` declaration file. The
  type definition had a locally referenced path, that appears to have been
  caused by the typescript compiler getting confused at compile/publish time.
  `getQueryWithPreviousResult` return types are now excplicity identified,
  which helps Typescript avoid the local type reference. For more details,
  see https://github.com/apollographql/apollo-client/issues/3729.  <br/>
  [@hwillson](https://github.com/hwillson) in [#3731](https://github.com/apollographql/apollo-client/pull/3731)

### Apollo Boost (0.1.12)

- No changes.


## 2.3.6 (July 24, 2018)

### Apollo Client (2.3.6)

- Documentation updates. <br/>
  [@ananth99](https://github.com/ananth99) in [#3599](https://github.com/apollographql/apollo-client/pull/3599) <br/>
  [@hwillson](https://github.com/hwillson) in [#3635](https://github.com/apollographql/apollo-client/pull/3635) <br/>
  [@JakeDawkins](https://github.com/JakeDawkins) in [#3642](https://github.com/apollographql/apollo-client/pull/3642) <br/>
  [@hwillson](https://github.com/hwillson) in [#3644](https://github.com/apollographql/apollo-client/pull/3644) <br/>
  [@gbau](https://github.com/gbau) in [#3644](https://github.com/apollographql/apollo-client/pull/3600) <br/>
  [@chentsulin](https://github.com/chentsulin) in [#3608](https://github.com/apollographql/apollo-client/pull/3608) <br/>
  [@MikaelCarpenter](https://github.com/MikaelCarpenter) in [#3609](https://github.com/apollographql/apollo-client/pull/3609) <br/>
  [@Gamezpedia](https://github.com/Gamezpedia) in [#3612](https://github.com/apollographql/apollo-client/pull/3612) <br/>
  [@jinxac](https://github.com/jinxac) in [#3647](https://github.com/apollographql/apollo-client/pull/3647) <br/>
  [@abernix](https://github.com/abernix) in [#3705](https://github.com/apollographql/apollo-client/pull/3705) <br/>
  [@dandv](https://github.com/dandv) in [#3703](https://github.com/apollographql/apollo-client/pull/3703) <br/>
  [@hwillson](https://github.com/hwillson) in [#3580](https://github.com/apollographql/apollo-client/pull/3580) <br/>
- Updated `graphql` `peerDependencies` to handle 14.x versions. <br/>
  [@ivank](https://github.com/ivank) in [#3598](https://github.com/apollographql/apollo-client/pull/3598)
- Add optional generic type params for variables on low level methods. <br/>
  [@mvestergaard](https://github.com/mvestergaard) in [#3588](https://github.com/apollographql/apollo-client/pull/3588)
- Add a new `awaitRefetchQueries` config option to the Apollo Client
  `mutate` function, that when set to `true` will wait for all
  `refetchQueries` to be fully refetched, before resolving the mutation
  call. `awaitRefetchQueries` is `false` by default. <br/>
  [@jzimmek](https://github.com/jzimmek) in [#3169](https://github.com/apollographql/apollo-client/pull/3169)

### Apollo Boost (0.1.11)

- Allow `fetch` to be given as a configuration option to `ApolloBoost`. <br/>
  [@mbaranovski](https://github.com/mbaranovski) in [#3590](https://github.com/apollographql/apollo-client/pull/3590)
- The `apollo-boost` `ApolloClient` constructor now warns about unsupported
  options. <br/>
  [@quentin-](https://github.com/quentin-) in [#3551](https://github.com/apollographql/apollo-client/pull/3551)

### Apollo Cache (1.1.13)

- No changes.

### Apollo Cache In-Memory (1.2.6)

- Add `__typename` and `id` properties to `dataIdFromObject` parameter
  (typescript) <br/>
  [@jfurler](https://github.com/jfurler) in [#3641](https://github.com/apollographql/apollo-client/pull/3641)
- Fixed an issue caused by `dataIdFromObject` considering returned 0 values to
  be falsy, instead of being a valid ID, which lead to the store not being
  updated properly in some cases. <br/>
  [@hwillson](https://github.com/hwillson) in [#3711](https://github.com/apollographql/apollo-client/pull/3711)

### Apollo Utilities (1.0.17)

- No changes.

### Apollo GraphQL Anywhere (4.1.15)

- Add support for arrays to `graphql-anywhere`'s filter utility. <br/>
  [@jsweet314](https://github.com/jsweet314) in [#3591](https://github.com/apollographql/apollo-client/pull/3591)
- Fix `Cannot convert object to primitive value` error that was showing up
  when attempting to report a missing property on an object. <br/>
  [@benjie](https://github.com/benjie) in [#3618](https://github.com/apollographql/apollo-client/pull/3618)


## 2.3.5 (June 19, 2018)

### Apollo Client (2.3.5)

- Internal code formatting updates.
  - [@chentsulin](https://github.com/chentsulin) in [#3574](https://github.com/apollographql/apollo-client/pull/3574)
- Documentation updates.
  - [@andtos90](https://github.com/andtos90) in [#3596](https://github.com/apollographql/apollo-client/pull/3596)
  - [@serranoarevalo](https://github.com/serranoarevalo) in [#3554](https://github.com/apollographql/apollo-client/pull/3554)
  - [@cooperka](https://github.com/cooperka) in [#3594](https://github.com/apollographql/apollo-client/pull/3594)
  - [@pravdomil](https://github.com/pravdomil) in [#3587](https://github.com/apollographql/apollo-client/pull/3587)
  - [@excitement-engineer](https://github.com/excitement-engineer) in [#3309](https://github.com/apollographql/apollo-client/pull/3309)

### Apollo Boost (0.1.10)

- No changes.

### Apollo Cache (1.1.12)

- No changes.

### Apollo Cache In-Memory (1.2.5)

- No changes.

### Apollo Utilities (1.0.16)

- Removed unnecessary whitespace from error message.
  - [@mbaranovski](https://github.com/mbaranovski) in [#3593](https://github.com/apollographql/apollo-client/pull/3593)

### Apollo GraphQL Anywhere (4.1.14)

- No changes.


## 2.3.4 (June 13, 2018)

### Apollo Client (2.3.4)

- Export the `QueryOptions` interface, to make sure it can be used by other
  projects (like `apollo-angular`).
- Fixed an issue caused by typescript changes to the constructor
  `defaultOptions` param, that prevented `query` defaults from passing type
  checks.
  ([@hwillson](https://github.com/hwillson) in [#3585](https://github.com/apollographql/apollo-client/pull/3585))

### Apollo Boost (0.1.9)

- No changes

### Apollo Cache (1.1.11)

- No changes

### Apollo Cache In-Memory (1.2.4)

- No changes

### Apollo Utilities (1.0.15)

- No changes

### Apollo GraphQL Anywhere (4.1.13)

- No changes


## 2.3.3 (June 13, 2018)

### Apollo Client (2.3.3)

- Typescript improvements. Made observable query parameterized on data and
  variables: `ObservableQuery<TData, TVariables>`
  ([@excitement-engineer](https://github.com/excitement-engineer) in [#3140](https://github.com/apollographql/apollo-client/pull/3140))
- Added optional generics to cache manipulation methods (typescript).
  ([@mvestergaard](https://github.com/mvestergaard) in [#3541](https://github.com/apollographql/apollo-client/pull/3541))
- Typescript improvements. Created a new `QueryOptions` interface that
  is now used by `ApolloClient.query` options, instead of the previous
  `WatchQueryOptions` interface. This helps reduce confusion (especially
  in the docs) that made it look like `ApolloClient.query` accepted
  `ApolloClient.watchQuery` only options, like `pollingInterval`.
  ([@hwillson](https://github.com/hwillson) in [#3569](https://github.com/apollographql/apollo-client/pull/3569))

### Apollo Boost (0.1.8)

- Allow `cache` to be given as a configuration option to `ApolloBoost`.
  ([@dandean](https://github.com/dandean) in [#3561](https://github.com/apollographql/apollo-client/pull/3561))
- Allow `headers` and `credentials` to be passed in as configuration
  parameters to the `apollo-boost` `ApolloClient` constructor.
  ([@rzane](https://github.com/rzane) in [#3098](https://github.com/apollographql/apollo-client/pull/3098))

### Apollo Cache (1.1.10)

- Added optional generics to cache manipulation methods (typescript).
  ([@mvestergaard](https://github.com/mvestergaard) in [#3541](https://github.com/apollographql/apollo-client/pull/3541))

### Apollo Cache In-Memory (1.2.3)

- Added optional generics to cache manipulation methods (typescript).
  ([@mvestergaard](https://github.com/mvestergaard) in [#3541](https://github.com/apollographql/apollo-client/pull/3541))
- Restore non-enumerability of `resultFields[ID_KEY]`.
  ([@benjamn](https://github.com/benjamn) in [#3544](https://github.com/apollographql/apollo-client/pull/3544))
- Cache query documents transformed by InMemoryCache.
  ([@benjamn](https://github.com/benjamn) in [#3553](https://github.com/apollographql/apollo-client/pull/3553))

### Apollo Utilities (1.0.14)

- Store key names generated by `getStoreKeyName` now leverage a more
  deterministic approach to handling JSON based strings. This prevents store
  key names from differing when using `args` like
  `{ prop1: 'value1', prop2: 'value2' }` and
  `{ prop2: 'value2', prop1: 'value1' }`.
  ([@gdi2290](https://github.com/gdi2290) in [#2869](https://github.com/apollographql/apollo-client/pull/2869))
- Avoid needless `hasOwnProperty` check in `deepFreeze`.
  ([@benjamn](https://github.com/benjamn) in [#3545](https://github.com/apollographql/apollo-client/pull/3545))

### Apollo GraphQL Anywhere (4.1.12)

- No new changes.


## 2.3.2 (May 29, 2018)

### Apollo Client (2.3.2)

- Fix SSR and `cache-and-network` fetch policy
  ([@dastoori](https://github.com/dastoori) in [#3372](https://github.com/apollographql/apollo-client/pull/3372))
- Fixed an issue where the `updateQuery` method passed to
  `ObservableQuery.fetchMore` was receiving the original query variables,
  instead of the new variables that it used to fetch more data.
  ([@abhiaiyer91](https://github.com/abhiaiyer91) in [#3500](https://github.com/apollographql/apollo-client/pull/3500))
- Fixed an issue involving `Object.setPrototypeOf()` not working on JSC
  (Android), by instead setting the `prototype` of `this` manually.
  ([@seklyza](https://github.com/seklyza) in [#3306](https://github.com/apollographql/apollo-client/pull/3306))
- Added safeguards to make sure `QueryStore.initQuery` and
  `QueryStore.markQueryResult` don't try to set the network status of a
  `fetchMoreForQueryId` query, if it does not exist in the store. This was
  happening when a query component was unmounted while a `fetchMore` was still
  in flight.
  ([@conrad-vanl](https://github.com/conrad-vanl) in [#3367](https://github.com/apollographql/apollo-client/pull/3367), [@doomsower](https://github.com/doomsower) in [#3469](https://github.com/apollographql/apollo-client/pull/3469))

### Apollo Boost (0.1.7)

- Various internal code cleanup, tooling and dependency changes.

### Apollo Cache (1.1.9)

- Various internal code cleanup, tooling and dependency changes.

### Apollo Cache In-Memory (1.2.2)

- Fixed an issue that caused fragment only queries to sometimes fail.
  ([@abhiaiyer91](https://github.com/abhiaiyer91) in [#3507](https://github.com/apollographql/apollo-client/pull/3507))
- Fixed cache invalidation for inlined mixed types in union fields within
  arrays.
  ([@dferber90](https://github.com/dferber90) in [#3422](https://github.com/apollographql/apollo-client/pull/3422))

### Apollo Utilities (1.0.13)

- Make `maybeDeepFreeze` a little more defensive, by always using
  `Object.prototype.hasOwnProperty` (to avoid cases where the object being
  frozen doesn't have its own `hasOwnProperty`).
  ([@jorisroling](https://github.com/jorisroling) in [#3418](https://github.com/apollographql/apollo-client/pull/3418))
- Remove certain small internal caches to prevent memory leaks when using SSR.
  ([@brunorzn](https://github.com/brunorzn) in [#3444](https://github.com/apollographql/apollo-client/pull/3444))

### Apollo GraphQL Anywhere (4.1.11)

- Source files are now excluded when publishing to npm.
  ([@hwillson](https://github.com/hwillson) in [#3454](https://github.com/apollographql/apollo-client/pull/3454))<|MERGE_RESOLUTION|>--- conflicted
+++ resolved
@@ -1,6 +1,5 @@
 **Note:** This is a cumulative changelog that outlines all of the Apollo Client project child package changes that were bundled into a specific `apollo-client` release.
 
-<<<<<<< HEAD
 ## Apollo Client 3.0.0 (TBD)
 
 ## Improvements
@@ -16,48 +15,86 @@
 
 - Fully removed `prettier`. The Apollo Client team has decided to no longer automatically enforce code formatting across the codebase. In most cases existing code styles should be followed as much as possible, but this is not a hard and fast rule.  <br/>
   [@hwillson](https://github.com/hwillson) in [#5227](https://github.com/apollographql/apollo-client/pull/5227)
-=======
+
+- Eliminate "generated" cache IDs to avoid normalizing objects with no meaningful ID, significantly reducing cache memory usage. <br/>
+  [@benjamn](https://github.com/benjamn) in [#5146](https://github.com/apollographql/apollo-client/pull/5146)
+
+- Apollo Link core and HTTP related functionality has been merged into `@apollo/client`. Functionality that was previously available through the `apollo-link`, `apollo-link-http-common` and `apollo-link-http` packages is now directly available from `@apollo/client` (e.g. `import { HttpLink } from '@apollo/client'`). The `ApolloClient` constructor has also been updated to accept new `uri`, `headers` and `credentials` options. If `uri` is specified, Apollo Client will take care of creating the necessary `HttpLink` behind the scenes. <br/>
+  [@hwillson](https://github.com/hwillson) in [#5412](https://github.com/apollographql/apollo-client/pull/5412)
+
+- The `gql` template tag should now be imported from the `@apollo/client` package, rather than the `graphql-tag` package. Although the `graphql-tag` package still works for now, future versions of `@apollo/client` may change the implementation details of `gql` without a major version bump. <br/>
+  [@hwillson](https://github.com/hwillson) in [#5451](https://github.com/apollographql/apollo-client/pull/5451)
+
+- `@apollo/client/core` can be used to import the Apollo Client core, which includes everything the main `@apollo/client` package does, except for all React related functionality.  <br/>
+  [@kamilkisiela](https://github.com/kamilkisiela) in [#5541](https://github.com/apollographql/apollo-client/pull/5541)
+
+- `@apollo/client/cache` can be used to import the Apollo Client cache without importing other parts of the Apollo Client codebase. <br/>
+  [@hwillson](https://github.com/hwillson) in [#5577](https://github.com/apollographql/apollo-client/pull/5577)
+
+- Removed `graphql-anywhere` since it's no longer used by Apollo Client.  <br/>
+  [@hwillson](https://github.com/hwillson) in [#5159](https://github.com/apollographql/apollo-client/pull/5159)
+
+- Removed `apollo-boost` since Apollo Client 3.0 provides a boost like getting started experience out of the box.  <br/>
+  [@hwillson](https://github.com/hwillson) in [#5217](https://github.com/apollographql/apollo-client/pull/5217)
+
+- The `queryManager` property of `ApolloClient` instances is now marked as
+  `private`, paving the way for a more aggressive redesign of its API.
+
+- The `FragmentMatcher` abstraction has been replaced with a `possibleTypes` option for the `InMemoryCache` constructor. <br/>
+  [@benjamn](https://github.com/benjamn) in [#5073](https://github.com/apollographql/apollo-client/pull/5073)
+
+- Remove `freezeResults` option, assuming always `true`. <br/>
+  [@benjamn](https://github.com/benjamn) in [#5153](https://github.com/apollographql/apollo-client/pull/5153)
+
+- Several deprecated methods have been fully removed:
+  - `ApolloClient#initQueryManager`
+  - `QueryManager#startQuery`
+  - `ObservableQuery#currentResult`
+
+- `ApolloClient` is now only available as a named export. The default `ApolloClient` export has been removed. <br/>
+  [@hwillson](https://github.com/hwillson) in [#5425](https://github.com/apollographql/apollo-client/pull/5425)
+
+- The `ObservableQuery#getCurrentResult` method no longer falls back to reading from the cache, so calling it immediately after `client.watchQuery` will consistently return a `loading: true` result. When the `fetchPolicy` permits cached results, those results will be delivered via the `next` method of the `ObservableQuery`, and can be obtained by `getCurrentResult` after they have been delivered. This change prevents race conditions where the initial behavior of one query could depend on the timing of cache writes associated with other queries. </br>
+  [@benjamn](https://github.com/benjamn) in [#5565](https://github.com/apollographql/apollo-client/pull/5565)
+
+- The `QueryOptions`, `MutationOptions`, and `SubscriptionOptions` React Apollo interfaces have been renamed to `QueryDataOptions`, `MutationDataOptions`, and `SubscriptionDataOptions` (to avoid conflicting with similarly named and exported Apollo Client interfaces).
+
+- `InMemoryCache` will no longer merge the fields of written objects unless the objects are known to have the same identity, and the values of fields with the same name will not be recursively merged unless a custom `merge` function is defined by a field policy for that field, within a type policy associated with the `__typename` of the parent object. <br/>
+  [@benjamn](https://github.com/benjamn) in [#5603](https://github.com/apollographql/apollo-client/pull/5603)
+
+- Support `cache.identify(entity)` for easily computing entity ID strings. <br/>
+  [@benjamn](https://github.com/benjamn) in [#5642](https://github.com/apollographql/apollo-client/pull/5642)
+
+- Support eviction of specific entity fields using `cache.evict(id, fieldName)`. <br/>
+  [@benjamn](https://github.com/benjamn) in [#5643](https://github.com/apollographql/apollo-client/pull/5643)
+
+- Stop paying attention to `previousResult` in `InMemoryCache`. <br/>
+  [@benjamn](https://github.com/benjamn) in [#5644](https://github.com/apollographql/apollo-client/pull/5644)
+
+- Improve optimistic update performance by limiting cache key diversity. <br/>
+  [@benjamn](https://github.com/benjamn) in [#5648](https://github.com/apollographql/apollo-client/pull/5648)
+
+- Custom field `read` functions can read from neighboring fields using the `getFieldValue(fieldName)` helper, and may also read fields from other entities by calling `getFieldValue(fieldName, foreignReference)`. <br/>
+  [@benjamn](https://github.com/benjamn) in [#5651](https://github.com/apollographql/apollo-client/pull/5651)
+
+- Utilities that were previously externally available through the `apollo-utilities` package are now only available by importing from `@apollo/client/utilities`. <br/>
+  [@hwillson](https://github.com/hwillson) in [#5683](https://github.com/apollographql/apollo-client/pull/5683)
+
 ## Apollo Client 2.6.8
 
 ### Apollo Client (2.6.8)
->>>>>>> 7791434a
 
 - Update the `fetchMore` type signature to accept `context`.  <br/>
   [@koenpunt](https://github.com/koenpunt) in [#5147](https://github.com/apollographql/apollo-client/pull/5147)
 
 - Fix type for `Resolver` and use it in the definition of `Resolvers`. <br />
   [@peoplenarthax](https://github.com/peoplenarthax) in [#4943](https://github.com/apollographql/apollo-client/pull/4943)
-
-- Eliminate "generated" cache IDs to avoid normalizing objects with no meaningful ID, significantly reducing cache memory usage. <br/>
-  [@benjamn](https://github.com/benjamn) in [#5146](https://github.com/apollographql/apollo-client/pull/5146)
-
-- Apollo Link core and HTTP related functionality has been merged into `@apollo/client`. Functionality that was previously available through the `apollo-link`, `apollo-link-http-common` and `apollo-link-http` packages is now directly available from `@apollo/client` (e.g. `import { HttpLink } from '@apollo/client'`). The `ApolloClient` constructor has also been updated to accept new `uri`, `headers` and `credentials` options. If `uri` is specified, Apollo Client will take care of creating the necessary `HttpLink` behind the scenes. <br/>
-  [@hwillson](https://github.com/hwillson) in [#5412](https://github.com/apollographql/apollo-client/pull/5412)
-
-- The `gql` template tag should now be imported from the `@apollo/client` package, rather than the `graphql-tag` package. Although the `graphql-tag` package still works for now, future versions of `@apollo/client` may change the implementation details of `gql` without a major version bump. <br/>
-  [@hwillson](https://github.com/hwillson) in [#5451](https://github.com/apollographql/apollo-client/pull/5451)
-
-- `@apollo/client/core` can be used to import the Apollo Client core, which includes everything the main `@apollo/client` package does, except for all React related functionality.  <br/>
-  [@kamilkisiela](https://github.com/kamilkisiela) in [#5541](https://github.com/apollographql/apollo-client/pull/5541)
-
-- `@apollo/client/cache` can be used to import the Apollo Client cache without importing other parts of the Apollo Client codebase. <br/>
-  [@hwillson](https://github.com/hwillson) in [#5577](https://github.com/apollographql/apollo-client/pull/5577)
 
 - Local state resolver functions now receive a `fragmentMap: FragmentMap`
   object, in addition to the `field: FieldNode` object, via the `info`
   parameter. <br/>
   [@mjlyons](https://github.com/mjlyons) in [#5388](https://github.com/apollographql/apollo-client/pull/5388)
 
-<<<<<<< HEAD
-- Removed `graphql-anywhere` since it's no longer used by Apollo Client.  <br/>
-  [@hwillson](https://github.com/hwillson) in [#5159](https://github.com/apollographql/apollo-client/pull/5159)
-
-- Removed `apollo-boost` since Apollo Client 3.0 provides a boost like getting started experience out of the box.  <br/>
-  [@hwillson](https://github.com/hwillson) in [#5217](https://github.com/apollographql/apollo-client/pull/5217)
-
-- The `queryManager` property of `ApolloClient` instances is now marked as
-  `private`, paving the way for a more aggressive redesign of its API.
-=======
 - Documentation updates. <br/>
   [@tomquirk](https://github.com/tomquirk) in [#5645](https://github.com/apollographql/apollo-client/pull/5645) <br/>
   [@Sequoia](https://github.com/Sequoia) in [#5641](https://github.com/apollographql/apollo-client/pull/5641) <br/>
@@ -65,49 +102,10 @@
   [@AryanJ-NYC](https://github.com/AryanJ-NYC) in [#5560](https://github.com/apollographql/apollo-client/pull/5560)
 
 ### GraphQL Anywhere (4.2.6)
->>>>>>> 7791434a
-
-- The `FragmentMatcher` abstraction has been replaced with a `possibleTypes` option for the `InMemoryCache` constructor. <br/>
-  [@benjamn](https://github.com/benjamn) in [#5073](https://github.com/apollographql/apollo-client/pull/5073)
-
-<<<<<<< HEAD
-- Remove `freezeResults` option, assuming always `true`. <br/>
-  [@benjamn](https://github.com/benjamn) in [#5153](https://github.com/apollographql/apollo-client/pull/5153)
-
-- Several deprecated methods have been fully removed:
-  - `ApolloClient#initQueryManager`
-  - `QueryManager#startQuery`
-  - `ObservableQuery#currentResult`
-
-- `ApolloClient` is now only available as a named export. The default `ApolloClient` export has been removed. <br/>
-  [@hwillson](https://github.com/hwillson) in [#5425](https://github.com/apollographql/apollo-client/pull/5425)
-
-- The `ObservableQuery#getCurrentResult` method no longer falls back to reading from the cache, so calling it immediately after `client.watchQuery` will consistently return a `loading: true` result. When the `fetchPolicy` permits cached results, those results will be delivered via the `next` method of the `ObservableQuery`, and can be obtained by `getCurrentResult` after they have been delivered. This change prevents race conditions where the initial behavior of one query could depend on the timing of cache writes associated with other queries. </br>
-  [@benjamn](https://github.com/benjamn) in [#5565](https://github.com/apollographql/apollo-client/pull/5565)
-
-- The `QueryOptions`, `MutationOptions`, and `SubscriptionOptions` React Apollo interfaces have been renamed to `QueryDataOptions`, `MutationDataOptions`, and `SubscriptionDataOptions` (to avoid conflicting with similarly named and exported Apollo Client interfaces).
-
-- `InMemoryCache` will no longer merge the fields of written objects unless the objects are known to have the same identity, and the values of fields with the same name will not be recursively merged unless a custom `merge` function is defined by a field policy for that field, within a type policy associated with the `__typename` of the parent object. <br/>
-  [@benjamn](https://github.com/benjamn) in [#5603](https://github.com/apollographql/apollo-client/pull/5603)
-
-- Support `cache.identify(entity)` for easily computing entity ID strings. <br/>
-  [@benjamn](https://github.com/benjamn) in [#5642](https://github.com/apollographql/apollo-client/pull/5642)
-
-- Support eviction of specific entity fields using `cache.evict(id, fieldName)`. <br/>
-  [@benjamn](https://github.com/benjamn) in [#5643](https://github.com/apollographql/apollo-client/pull/5643)
-
-- Stop paying attention to `previousResult` in `InMemoryCache`. <br/>
-  [@benjamn](https://github.com/benjamn) in [#5644](https://github.com/apollographql/apollo-client/pull/5644)
-
-- Improve optimistic update performance by limiting cache key diversity. <br/>
-  [@benjamn](https://github.com/benjamn) in [#5648](https://github.com/apollographql/apollo-client/pull/5648)
-
-- Custom field `read` functions can read from neighboring fields using the `getFieldValue(fieldName)` helper, and may also read fields from other entities by calling `getFieldValue(fieldName, foreignReference)`. <br/>
-  [@benjamn](https://github.com/benjamn) in [#5651](https://github.com/apollographql/apollo-client/pull/5651)
-
-- Utilities that were previously externally available through the `apollo-utilities` package are now only available by importing from `@apollo/client/utilities`. <br/>
-  [@hwillson](https://github.com/hwillson) in [#5683](https://github.com/apollographql/apollo-client/pull/5683)
-=======
+
+- Fix `filter` edge case involving `null`.  <br/>
+  [@lifeiscontent](https://github.com/lifeiscontent) in [#5110](https://github.com/apollographql/apollo-client/pull/5110)
+
 ### Apollo Boost (0.4.7)
 
 - Replace `GlobalFetch` reference with `WindowOrWorkerGlobalScope`.  <br/>
@@ -115,8 +113,6 @@
 
 - Add `assumeImmutableResults` typing to apollo boost `PresetConfig` interface. <br/>
   [@bencoullie](https://github.com/bencoullie) in [#5571](https://github.com/apollographql/apollo-client/pull/5571)
-
->>>>>>> 7791434a
 
 ## Apollo Client (2.6.4)
 
@@ -125,9 +121,11 @@
 - Modify `ObservableQuery` to allow queries with `notifyOnNetworkStatusChange`
   to be notified when loading after an error occurs. <br />
   [@jasonpaulos](https://github.com/jasonpaulos) in [#4992](https://github.com/apollographql/apollo-client/pull/4992)
+
 - Add `graphql` as a `peerDependency` of `apollo-cache` and
   `graphql-anywhere`.  <br/>
   [@ssalbdivad](https://github.com/ssalbdivad) in [#5081](https://github.com/apollographql/apollo-client/pull/5081)
+
 - Documentation updates.  </br>
   [@raibima](https://github.com/raibima) in [#5132](https://github.com/apollographql/apollo-client/pull/5132)  <br/>
   [@hwillson](https://github.com/hwillson) in [#5141](https://github.com/apollographql/apollo-client/pull/5141)
