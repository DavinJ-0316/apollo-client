--- conflicted
+++ resolved
@@ -1,4 +1,3 @@
-<<<<<<< HEAD
 ## Apollo Client 3.5.0 (not yet released)
 
 ### React Refactoring
@@ -11,7 +10,7 @@
 - `standby` fetchPolicies will now act like `skip: true` more consistently.
 - Calling `refetch` on a skipped query will have no effect (issue [#8270](https://github.com/apollographql/apollo-client/issues/8270)).
 - Prevent `onError` and `onCompleted` functions from firing continuously, and improving their polling behavior.
-=======
+
 ## Apollo Client 3.4.9 (not yet released)
 
 ### Bug Fixes
@@ -21,7 +20,6 @@
 
 - Enforce that `__DEV__` is polyfilled by every `@apollo/client/*` entry point that uses it. This build step considers not only explicit `__DEV__` usage but also `__DEV__` references injected near `invariant(...)` and `new InvariantError(...)` expressions. <br/>
   [@benjamn](https://github.com/benjamn) in [#8689](https://github.com/apollographql/apollo-client/pull/8689)
->>>>>>> 99fa6a0d
 
 ## Apollo Client 3.4.8
 
