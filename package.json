{
  "name": "@apollo/client",
<<<<<<< HEAD
  "version": "3.4.0-beta.4",
=======
  "version": "3.3.7",
>>>>>>> 4fd68246
  "description": "A fully-featured caching GraphQL client.",
  "private": true,
  "keywords": [
    "apollo",
    "graphql",
    "react",
    "hooks",
    "client",
    "cache"
  ],
  "author": "opensource@apollographql.com",
  "license": "MIT",
  "main": "./dist/main.cjs.js",
  "module": "./dist/index.js",
  "types": "./dist/index.d.ts",
  "sideEffects": [
    "./dist/cache/inmemory/fixPolyfills.native.js"
  ],
  "react-native": {
    "./dist/cache/inmemory/fixPolyfills.js": "./dist/cache/inmemory/fixPolyfills.native.js"
  },
  "repository": {
    "type": "git",
    "url": "git+https://github.com/apollographql/apollo-client.git"
  },
  "bugs": {
    "url": "https://github.com/apollographql/apollo-client/issues"
  },
  "homepage": "https://www.apollographql.com",
  "scripts": {
    "prebuild": "npm run clean",
    "build": "tsc",
    "postbuild": "npm run update-version && npm run invariants && npm run sourcemaps && npm run rollup && npm run prepdist && npm run resolve && npm run verify-version",
    "update-version": "node config/version.js update",
    "verify-version": "node config/version.js verify",
    "invariants": "ts-node-script config/processInvariants.ts",
    "sourcemaps": "ts-node-script config/rewriteSourceMaps.ts",
    "rollup": "rollup -c ./config/rollup.config.js",
    "prepdist": "node ./config/prepareDist.js",
    "resolve": "ts-node-script config/resolveModuleIds.ts",
    "watch": "tsc-watch --onSuccess \"npm run postbuild\"",
    "clean": "rimraf -r dist coverage lib",
    "test": "jest --config ./config/jest.config.js",
    "test:debug": "BABEL_ENV=server node --inspect-brk node_modules/.bin/jest --config ./config/jest.config.js --runInBand",
    "test:ci": "npm run coverage -- --ci --maxWorkers=2 --reporters=default --reporters=jest-junit",
    "test:watch": "jest --config ./config/jest.config.js --watch",
    "coverage": "jest --config ./config/jest.config.js --verbose --coverage",
    "bundlesize": "npm run build && bundlesize",
    "predeploy": "npm run build",
    "deploy": "cd dist && npm publish --tag beta"
  },
  "bundlesize": [
    {
      "name": "apollo-client",
      "path": "./dist/apollo-client.cjs.min.js",
      "maxSize": "25.9 kB"
    }
  ],
  "peerDependencies": {
    "graphql": "^14.0.0 || ^15.0.0",
    "react": "^16.8.0 || ^17.0.0",
    "subscriptions-transport-ws": "^0.9.0"
  },
  "peerDependenciesMeta": {
    "react": {
      "optional": true
    },
    "subscriptions-transport-ws": {
      "optional": true
    }
  },
  "dependencies": {
    "@graphql-typed-document-node/core": "^3.0.0",
    "@types/zen-observable": "^0.8.0",
    "@wry/context": "^0.5.2",
    "@wry/equality": "^0.3.0",
    "@wry/trie": "^0.2.1",
    "fast-json-stable-stringify": "^2.0.0",
    "graphql-tag": "^2.11.0",
    "hoist-non-react-statics": "^3.3.2",
    "optimism": "^0.14.0",
    "prop-types": "^15.7.2",
    "symbol-observable": "^2.0.0",
    "ts-invariant": "^0.6.0",
    "tslib": "^1.10.0",
    "zen-observable": "^0.8.14"
  },
  "devDependencies": {
    "@babel/parser": "7.12.11",
    "@rollup/plugin-node-resolve": "11.1.0",
    "@testing-library/react": "9.4.1",
    "@types/fast-json-stable-stringify": "2.0.0",
    "@types/fetch-mock": "^7.3.2",
    "@types/glob": "7.1.3",
    "@types/hoist-non-react-statics": "^3.3.1",
    "@types/jest": "26.0.20",
    "@types/lodash": "4.14.167",
    "@types/node": "14.14.21",
    "@types/react": "17.0.0",
    "@types/react-dom": "17.0.0",
    "@types/recompose": "^0.30.7",
    "bundlesize": "0.18.1",
    "cross-fetch": "3.0.6",
    "crypto-hash": "^1.3.0",
    "fetch-mock": "7.7.3",
    "glob": "7.1.6",
    "graphql": "15.4.0",
    "graphql-tools": "^6.0.12",
    "jest": "26.6.3",
    "jest-fetch-mock": "^3.0.3",
    "jest-junit": "12.0.0",
    "lodash": "4.17.20",
    "react": "17.0.1",
    "react-dom": "17.0.1",
    "recast": "0.20.4",
    "recompose": "^0.30.0",
    "resolve": "^1.17.0",
    "rimraf": "3.0.2",
    "rollup": "1.31.1",
    "rollup-plugin-terser": "^7.0.0",
    "rxjs": "6.6.3",
    "subscriptions-transport-ws": "^0.9.17",
    "terser": "^5.2.0",
    "ts-jest": "26.4.4",
    "ts-node": "8.10.2",
    "tsc-watch": "3.0.1",
    "typescript": "3.9.7",
    "wait-for-observables": "^1.0.3"
  },
  "publishConfig": {
    "access": "public"
  }
}<|MERGE_RESOLUTION|>--- conflicted
+++ resolved
@@ -1,10 +1,6 @@
 {
   "name": "@apollo/client",
-<<<<<<< HEAD
   "version": "3.4.0-beta.4",
-=======
-  "version": "3.3.7",
->>>>>>> 4fd68246
   "description": "A fully-featured caching GraphQL client.",
   "private": true,
   "keywords": [
