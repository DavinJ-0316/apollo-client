{
  "name": "apollo-utilities",
<<<<<<< HEAD
  "version": "1.1.0-alpha.10",
=======
  "version": "1.1.2",
>>>>>>> 7ca81322
  "description": "Utilities for working with GraphQL ASTs",
  "author": "James Baxley <james@meteor.com>",
  "contributors": [
    "James Baxley <james@meteor.com>",
    "Jonas Helfer <jonas@helfer.email>",
    "Sashko Stubailo <sashko@stubailo.com>",
    "James Burgess <jamesmillerburgess@gmail.com>"
  ],
  "license": "MIT",
  "main": "./lib/bundle.umd.js",
  "module": "./lib/index.js",
  "jsnext:main": "./lib/index.js",
  "typings": "./lib/index.d.ts",
  "sideEffects": false,
  "repository": {
    "type": "git",
    "url": "git+https://github.com/apollographql/apollo-client.git"
  },
  "bugs": {
    "url": "https://github.com/apollographql/apollo-client/issues"
  },
  "homepage": "https://github.com/apollographql/apollo-client#readme",
  "scripts": {
    "prepare": "npm run lint && npm run build",
    "test": "jest",
    "coverage": "jest --coverage",
    "lint": "tslint -c \"../../config/tslint.json\" -p tsconfig.json src/*.ts",
    "prebuild": "npm run clean",
    "build": "tsc -p .",
    "postbuild": "npm run bundle",
    "bundle": "../../node_modules/rollup/bin/rollup -c rollup.config.js",
    "watch": "tsc -w -p .",
    "clean": "rm -rf coverage/* && rm -rf lib/*",
    "prepublishOnly": "npm run clean && npm run build",
    "minify": "../../node_modules/uglify-js/bin/uglifyjs -c -m -o ./lib/bundle.min.js -- ./lib/bundle.umd.js",
    "filesize": "npm run minify"
  },
  "peerDependencies": {
    "graphql": "^0.11.0 || ^0.12.0 || ^0.13.0 || ^14.0.0"
  },
  "dependencies": {
    "fast-json-stable-stringify": "^2.0.0",
    "tslib": "^1.9.3"
  },
  "jest": {
    "transform": {
      ".(ts|tsx)": "ts-jest"
    },
    "testRegex": "(/__tests__/.*|\\.(test|spec))\\.(ts|tsx|js)$",
    "moduleFileExtensions": [
      "ts",
      "tsx",
      "js",
      "json"
    ],
    "testURL": "http://localhost"
  }
}<|MERGE_RESOLUTION|>--- conflicted
+++ resolved
@@ -1,10 +1,6 @@
 {
   "name": "apollo-utilities",
-<<<<<<< HEAD
   "version": "1.1.0-alpha.10",
-=======
-  "version": "1.1.2",
->>>>>>> 7ca81322
   "description": "Utilities for working with GraphQL ASTs",
   "author": "James Baxley <james@meteor.com>",
   "contributors": [
