import { execute, ApolloLink, FetchResult } from 'apollo-link';
import { ExecutionResult, DocumentNode } from 'graphql';
import { DedupLink as Deduplicator } from 'apollo-link-dedup';
import { Cache } from 'apollo-cache';
import {
  assign,
  getDefaultValues,
  getMutationDefinition,
  getOperationDefinition,
  getOperationName,
  getQueryDefinition,
  isProduction,
  hasDirectives,
  graphQLResultHasError,
  hasClientExports,
} from 'apollo-utilities';

import { QueryScheduler } from '../scheduler/scheduler';

import { isApolloError, ApolloError } from '../errors/ApolloError';
import { Observer, Subscription, Observable } from '../util/Observable';
import { QueryWithUpdater, DataStore } from '../data/store';
import { MutationStore } from '../data/mutations';
import { QueryStore, QueryStoreValue } from '../data/queries';

import {
  QueryOptions,
  WatchQueryOptions,
  SubscriptionOptions,
  MutationOptions,
} from './watchQueryOptions';
import { ObservableQuery } from './ObservableQuery';
import { NetworkStatus, isNetworkRequestInFlight } from './networkStatus';
import {
  QueryListener,
  ApolloQueryResult,
  FetchType,
  OperationVariables,
} from './types';
import { LocalState } from './LocalState';

export interface QueryInfo {
  listeners: QueryListener[];
  invalidated: boolean;
  newData: Cache.DiffResult<any> | null;
  document: DocumentNode | null;
  lastRequestId: number | null;
  // A map going from queryId to an observer for a query issued by watchQuery. We use
  // these to keep track of queries that are inflight and error on the observers associated
  // with them in case of some destabalizing action (e.g. reset of the Apollo store).
  observableQuery: ObservableQuery<any> | null;
  subscriptions: Subscription[];
  cancel?: (() => void);
}

export class QueryManager<TStore> {
  public scheduler: QueryScheduler<TStore>;
  public link: ApolloLink;
  public mutationStore: MutationStore = new MutationStore();
  public queryStore: QueryStore = new QueryStore();
  public dataStore: DataStore<TStore>;

  private deduplicator: ApolloLink;
  private queryDeduplication: boolean;
  private clientAwareness: Record<string, string> = {};
  private localState: LocalState<TStore>;

  private onBroadcast: () => void;

  // let's not start at zero to avoid pain with bad checks
  private idCounter = 1;

  // XXX merge with ObservableQuery but that needs to be expanded to support mutations and
  // subscriptions as well
  private queries: Map<string, QueryInfo> = new Map();

  // A set of Promise reject functions for fetchQuery promises that have not
  // yet been resolved, used to keep track of in-flight queries so that we can
  // reject them in case a destabilizing event occurs (e.g. Apollo store reset).
  private fetchQueryRejectFns = new Set<Function>();

  // A map going from the name of a query to an observer issued for it by watchQuery. This is
  // generally used to refetches for refetchQueries and to update mutation results through
  // updateQueries.
  private queryIdsByName: { [queryName: string]: string[] } = {};

  constructor({
    link,
    queryDeduplication = false,
    store,
    onBroadcast = () => undefined,
    ssrMode = false,
    clientAwareness = {},
    localState,
  }: {
    link: ApolloLink;
    queryDeduplication?: boolean;
    store: DataStore<TStore>;
    onBroadcast?: () => void;
    ssrMode?: boolean;
    clientAwareness?: Record<string, string>;
    localState?: LocalState<TStore>;
  }) {
    this.link = link;
    this.deduplicator = ApolloLink.from([new Deduplicator(), link]);
    this.queryDeduplication = queryDeduplication;
    this.dataStore = store;
    this.onBroadcast = onBroadcast;
    this.clientAwareness = clientAwareness;
<<<<<<< HEAD
    this.localState = localState || new LocalState({ cache: store.getCache() });
    this.ssrMode = ssrMode;
=======
    this.scheduler = new QueryScheduler({ queryManager: this, ssrMode });
  }

  /**
   * Call this method to terminate any active query processes, making it safe
   * to dispose of this QueryManager instance.
   */
  public stop() {
    this.scheduler.stop();
    this.fetchQueryRejectFns.forEach(reject => {
      reject(new Error('QueryManager stopped while query was in flight'));
    });
>>>>>>> 7ca81322
  }

  public async mutate<T>({
    mutation,
    variables,
    optimisticResponse,
    updateQueries: updateQueriesByName,
    refetchQueries = [],
    awaitRefetchQueries = false,
    update: updateWithProxyFn,
    errorPolicy = 'none',
    fetchPolicy,
    context = {},
  }: MutationOptions): Promise<FetchResult<T>> {
    if (!mutation) {
      throw new Error(
        'mutation option is required. You must specify your GraphQL document in the mutation option.',
      );
    }

    if (fetchPolicy && fetchPolicy !== 'no-cache') {
      throw new Error(
        "fetchPolicy for mutations currently only supports the 'no-cache' policy",
      );
    }

    const mutationId = this.generateQueryId();
    const cache = this.dataStore.getCache();
    (mutation = cache.transformDocument(mutation)),
      (variables = assign(
        {},
        getDefaultValues(getMutationDefinition(mutation)),
        variables,
      ));

    this.setQuery(mutationId, () => ({ document: mutation }));

    // Create a map of update queries by id to the query instead of by name.
    const generateUpdateQueriesInfo: () => {
      [queryId: string]: QueryWithUpdater;
    } = () => {
      const ret: { [queryId: string]: QueryWithUpdater } = {};

      if (updateQueriesByName) {
        Object.keys(updateQueriesByName).forEach(queryName =>
          (this.queryIdsByName[queryName] || []).forEach(queryId => {
            ret[queryId] = {
              updater: updateQueriesByName[queryName],
              query: this.queryStore.get(queryId),
            };
          }),
        );
      }

      return ret;
    };

    const updatedVariables: OperationVariables =
      hasClientExports(mutation)
        ? await this.localState.addExportedVariables(
            mutation,
            variables,
            context,
          )
        : variables;

    this.mutationStore.initMutation(
      mutationId,
      mutation,
      updatedVariables,
    );

    this.dataStore.markMutationInit({
      mutationId,
      document: mutation,
      variables: updatedVariables || {},
      updateQueries: generateUpdateQueriesInfo(),
      update: updateWithProxyFn,
      optimisticResponse,
    });

    this.broadcastQueries();

    return new Promise((resolve, reject) => {
      let storeResult: FetchResult<T> | null;
      let error: ApolloError;

      const operation = this.buildOperationForLink(mutation, updatedVariables, {
        ...context,
        optimisticResponse,
      });

      const completeMutation = () => {
        if (error) {
          this.mutationStore.markMutationError(mutationId, error);
        }

        this.dataStore.markMutationComplete({
          mutationId,
          optimisticResponse,
        });

        this.broadcastQueries();

        if (error) {
          return Promise.reject(error);
        }

        // allow for conditional refetches
        // XXX do we want to make this the only API one day?
        if (typeof refetchQueries === 'function') {
          refetchQueries = refetchQueries(storeResult as ExecutionResult);
        }

        const refetchQueryPromises: Promise<
          ApolloQueryResult<any>[] | ApolloQueryResult<{}>
        >[] = [];

        for (const refetchQuery of refetchQueries) {
          if (typeof refetchQuery === 'string') {
            const promise = this.refetchQueryByName(refetchQuery);
            if (promise) {
              refetchQueryPromises.push(promise);
            }
            continue;
          }

          const queryOptions: QueryOptions = {
            query: refetchQuery.query,
            variables: refetchQuery.variables,
            fetchPolicy: 'network-only',
          };

          if (refetchQuery.context) {
            queryOptions.context = refetchQuery.context;
          }

          refetchQueryPromises.push(this.query(queryOptions));
        }

        return Promise.all(
          awaitRefetchQueries ? refetchQueryPromises : [],
        ).then(() => {
          this.setQuery(mutationId, () => ({ document: undefined }));

          if (
            errorPolicy === 'ignore' &&
            storeResult &&
            graphQLResultHasError(storeResult)
          ) {
            delete storeResult.errors;
          }

          return storeResult as FetchResult<T>;
        });
      };

      const clientQuery = this.localState.clientQuery(operation.query);
      const serverQuery = this.localState.serverQuery(operation.query);
      if (serverQuery) {
        operation.query = serverQuery;
      }

      const obs: Observable<FetchResult> = serverQuery
        ? execute(this.link, operation)
        : Observable.of({
            data: {},
          });

      const self = this;
      let complete = false;
      let handlingNext = false;
      obs.subscribe({
        next: async (result: ExecutionResult) => {
          handlingNext = true;

          if (graphQLResultHasError(result) && errorPolicy === 'none') {
            handlingNext = false;
            error = new ApolloError({
              graphQLErrors: result.errors,
            });
            return;
          }

          self.mutationStore.markMutationResult(mutationId);
          let updatedResult = result;
          const { context, variables } = operation;

          // Run the query through local client resolvers.
          if (clientQuery && hasDirectives(['client'], clientQuery)) {
            updatedResult.data = await self.localState.runResolvers({
              document: clientQuery,
              remoteResult: result.data,
              context,
              variables,
              onError(error) {
                handlingNext = false;
                reject(error);
              },
            });
          }

          if (fetchPolicy !== 'no-cache') {
            self.dataStore.markMutationResult({
              mutationId,
              result: updatedResult,
              document: mutation,
              variables: updatedVariables || {},
              updateQueries: generateUpdateQueriesInfo(),
              update: updateWithProxyFn,
            });
          }

          storeResult = updatedResult as FetchResult<T>;

          handlingNext = false;
          if (complete) {
            completeMutation().then(resolve, reject);
          }
        },

        error(err: Error) {
          self.mutationStore.markMutationError(mutationId, err);
          self.dataStore.markMutationComplete({
            mutationId,
            optimisticResponse,
          });
          self.broadcastQueries();

          self.setQuery(mutationId, () => ({ document: undefined }));
          reject(
            new ApolloError({
              networkError: err,
            }),
          );
        },

        complete() {
          if (!handlingNext) {
            completeMutation().then(resolve, reject);
          }
          complete = true;
        },
      });
    });
  }

  public async fetchQuery<T>(
    queryId: string,
    options: WatchQueryOptions,
    fetchType?: FetchType,
    // This allows us to track if this is a query spawned by a `fetchMore`
    // call for another query. We need this data to compute the `fetchMore`
    // network status for the query this is fetching for.
    fetchMoreForQueryId?: string,
  ): Promise<FetchResult<T>> {
    const {
      variables = {},
      metadata = null,
      fetchPolicy = 'cache-first', // cache-first is the default fetch policy.
      context = {},
    } = options;
    const cache = this.dataStore.getCache();
    const query = cache.transformDocument(options.query);

    const updatedVariables: OperationVariables =
      hasClientExports(query)
        ? await this.localState.addExportedVariables(query, variables, context)
        : variables;

    const updatedOptions: WatchQueryOptions = {
      ...options,
      ...{ variables: updatedVariables },
    };

    let storeResult: any;
    let needToFetch: boolean =
      fetchPolicy === 'network-only' || fetchPolicy === 'no-cache';

    // If this is not a force fetch, we want to diff the query against the
    // store before we fetch it from the network interface.
    // TODO we hit the cache even if the policy is network-first. This could be unnecessary if the network is up.
    if (
      fetchType !== FetchType.refetch &&
      fetchPolicy !== 'network-only' &&
      fetchPolicy !== 'no-cache'
    ) {
      const { complete, result } = this.dataStore.getCache().diff({
        query,
        variables: updatedVariables,
        returnPartialData: true,
        optimistic: false,
      });

      // If we're in here, only fetch if we have missing fields
      needToFetch = !complete || fetchPolicy === 'cache-and-network';
      storeResult = result;
    }

    let shouldFetch =
      needToFetch && fetchPolicy !== 'cache-only' && fetchPolicy !== 'standby';

    // we need to check to see if this is an operation that uses the @live directive
    if (hasDirectives(['live'], query)) shouldFetch = true;

    const requestId = this.generateRequestId();

    // set up a watcher to listen to cache updates
    const cancel = this.updateQueryWatch(queryId, query, updatedOptions);

    // Initialize query in store with unique requestId
    this.setQuery(queryId, () => ({
      document: query,
      lastRequestId: requestId,
      invalidated: true,
      cancel,
    }));

    this.invalidate(true, fetchMoreForQueryId);

    this.queryStore.initQuery({
      queryId,
      document: query,
      storePreviousVariables: shouldFetch,
      variables: updatedVariables,
      isPoll: fetchType === FetchType.poll,
      isRefetch: fetchType === FetchType.refetch,
      metadata,
      fetchMoreForQueryId,
    });

    this.broadcastQueries();

    // If there is no part of the query we need to fetch from the server (or,
    // fetchPolicy is cache-only), we just write the store result as the final result.
    const shouldDispatchClientResult =
      !shouldFetch || fetchPolicy === 'cache-and-network';
    if (shouldDispatchClientResult) {
      this.queryStore.markQueryResultClient(queryId, !shouldFetch);
      this.invalidate(true, queryId, fetchMoreForQueryId);
      this.broadcastQueries();
    }

    if (shouldFetch) {
      const networkResult = this.fetchRequest<T>({
        requestId,
        queryId,
        document: query,
        options: updatedOptions,
        fetchMoreForQueryId,
      }).catch(error => {
        // This is for the benefit of `refetch` promises, which currently don't get their errors
        // through the store like watchQuery observers do
        if (isApolloError(error)) {
          throw error;
        } else {
          const { lastRequestId } = this.getQuery(queryId);
          if (requestId >= (lastRequestId || 1)) {
            this.queryStore.markQueryError(queryId, error, fetchMoreForQueryId);

            this.invalidate(true, queryId, fetchMoreForQueryId);

            this.broadcastQueries();
          }

          throw new ApolloError({ networkError: error });
        }
      });

      // we don't return the promise for cache-and-network since it is already
      // returned below from the cache
      if (fetchPolicy !== 'cache-and-network') {
        return networkResult;
      } else {
        // however we need to catch the error so it isn't unhandled in case of
        // network error
        networkResult.catch(() => {});
      }
    }

    // If we have no query to send to the server, we should return the result
    // found within the store.
    return Promise.resolve({ data: storeResult });
  }

  // Returns a query listener that will update the given observer based on the
  // results (or lack thereof) for a particular query.
  public queryListenerForObserver<T>(
    queryId: string,
    options: WatchQueryOptions,
    observer: Observer<ApolloQueryResult<T>>,
  ): QueryListener {
    let previouslyHadError: boolean = false;
    return (
      queryStoreValue: QueryStoreValue,
      newData?: Cache.DiffResult<T>,
    ) => {
      // we're going to take a look at the data, so the query is no longer invalidated
      this.invalidate(false, queryId);

      // The query store value can be undefined in the event of a store
      // reset.
      if (!queryStoreValue) return;

      const { observableQuery } = this.getQuery(queryId);

      const fetchPolicy = observableQuery
        ? observableQuery.options.fetchPolicy
        : options.fetchPolicy;

      // don't watch the store for queries on standby
      if (fetchPolicy === 'standby') return;

      const errorPolicy = observableQuery
        ? observableQuery.options.errorPolicy
        : options.errorPolicy;

      const lastResult = observableQuery
        ? observableQuery.getLastResult()
        : null;

      const lastError = observableQuery ? observableQuery.getLastError() : null;

      let shouldNotifyIfLoading =
        (!newData && queryStoreValue.previousVariables != null) ||
        fetchPolicy === 'cache-only' ||
        fetchPolicy === 'cache-and-network';

      // if this caused by a cache broadcast but the query is still in flight
      // don't notify the observer
      // if (
      //   isCacheBroadcast &&
      //   isNetworkRequestInFlight(queryStoreValue.networkStatus)
      // ) {
      //   shouldNotifyIfLoading = false;
      // }

      const networkStatusChanged = Boolean(
        lastResult &&
          queryStoreValue.networkStatus !== lastResult.networkStatus,
      );

      const errorStatusChanged =
        errorPolicy &&
        (lastError && lastError.graphQLErrors) !==
          queryStoreValue.graphQLErrors &&
        errorPolicy !== 'none';

      if (
        !isNetworkRequestInFlight(queryStoreValue.networkStatus) ||
        (networkStatusChanged && options.notifyOnNetworkStatusChange) ||
        shouldNotifyIfLoading
      ) {
        // If we have either a GraphQL error or a network error, we create
        // an error and tell the observer about it.
        if (
          ((!errorPolicy || errorPolicy === 'none') &&
            queryStoreValue.graphQLErrors &&
            queryStoreValue.graphQLErrors.length > 0) ||
          queryStoreValue.networkError
        ) {
          const apolloError = new ApolloError({
            graphQLErrors: queryStoreValue.graphQLErrors,
            networkError: queryStoreValue.networkError,
          });
          previouslyHadError = true;
          if (observer.error) {
            try {
              observer.error(apolloError);
            } catch (e) {
              // Throw error outside this control flow to avoid breaking Apollo's state
              setTimeout(() => {
                throw e;
              }, 0);
            }
          } else {
            // Throw error outside this control flow to avoid breaking Apollo's state
            setTimeout(() => {
              throw apolloError;
            }, 0);
            if (!isProduction()) {
              /* tslint:disable-next-line */
              console.info(
                'An unhandled error was thrown because no error handler is registered ' +
                  'for the query ' +
                  JSON.stringify(queryStoreValue.document),
              );
            }
          }
          return;
        }

        try {
          let data: any;
          let isMissing: boolean;

          if (newData) {
            // As long as we're using the cache, clear out the latest
            // `newData`, since it will now become the current data. We need
            // to keep the `newData` stored with the query when using
            // `no-cache` since `getCurrentQueryResult` attemps to pull from
            // `newData` first, following by trying the cache (which won't
            // find a hit for `no-cache`).
            if (fetchPolicy !== 'no-cache') {
              this.setQuery(queryId, () => ({ newData: null }));
            }

            data = newData.result;
            isMissing = !newData.complete || false;
          } else {
            if (lastResult && lastResult.data && !errorStatusChanged) {
              data = lastResult.data;
              isMissing = false;
            } else {
              const { document } = this.getQuery(queryId);
              const readResult = this.dataStore.getCache().diff({
                query: document as DocumentNode,
                variables:
                  queryStoreValue.previousVariables ||
                  queryStoreValue.variables,
                optimistic: true,
              });

              data = readResult.result;
              isMissing = !readResult.complete;
            }
          }

          let resultFromStore: ApolloQueryResult<T>;

          // If there is some data missing and the user has told us that they
          // do not tolerate partial data then we want to return the previous
          // result and mark it as stale.
          if (isMissing && fetchPolicy !== 'cache-only') {
            resultFromStore = {
              data: lastResult && lastResult.data,
              loading: isNetworkRequestInFlight(queryStoreValue.networkStatus),
              networkStatus: queryStoreValue.networkStatus,
              stale: true,
            };
          } else {
            resultFromStore = {
              data,
              loading: isNetworkRequestInFlight(queryStoreValue.networkStatus),
              networkStatus: queryStoreValue.networkStatus,
              stale: false,
            };
          }

          // if the query wants updates on errors we need to add it to the result
          if (
            errorPolicy === 'all' &&
            queryStoreValue.graphQLErrors &&
            queryStoreValue.graphQLErrors.length > 0
          ) {
            resultFromStore.errors = queryStoreValue.graphQLErrors;
          }

          if (observer.next) {
            if (
              previouslyHadError ||
              !observableQuery ||
              observableQuery.isDifferentFromLastResult(resultFromStore)
            ) {
              try {
                observer.next(resultFromStore);
              } catch (e) {
                // Throw error outside this control flow to avoid breaking Apollo's state
                setTimeout(() => {
                  throw e;
                }, 0);
              }
            }
          }
          previouslyHadError = false;
        } catch (error) {
          previouslyHadError = true;
          if (observer.error)
            observer.error(new ApolloError({ networkError: error }));
          return;
        }
      }
    };
  }

  // The shouldSubscribe option is a temporary fix that tells us whether watchQuery was called
  // directly (i.e. through ApolloClient) or through the query method within QueryManager.
  // Currently, the query method uses watchQuery in order to handle non-network errors correctly
  // but we don't want to keep track observables issued for the query method since those aren't
  // supposed to be refetched in the event of a store reset. Once we unify error handling for
  // network errors and non-network errors, the shouldSubscribe option will go away.

  public watchQuery<T, TVariables = OperationVariables>(
    options: WatchQueryOptions,
    shouldSubscribe = true,
  ): ObservableQuery<T, TVariables> {
    if (options.fetchPolicy === 'standby') {
      throw new Error(
        'client.watchQuery cannot be called with fetchPolicy set to "standby"',
      );
    }

    // get errors synchronously
    const queryDefinition = getQueryDefinition(options.query);

    // assign variable default values if supplied
    if (
      queryDefinition.variableDefinitions &&
      queryDefinition.variableDefinitions.length
    ) {
      const defaultValues = getDefaultValues(queryDefinition);

      options.variables = assign({}, defaultValues, options.variables);
    }

    if (typeof options.notifyOnNetworkStatusChange === 'undefined') {
      options.notifyOnNetworkStatusChange = false;
    }

    let transformedOptions = { ...options } as WatchQueryOptions<TVariables>;

    return new ObservableQuery<T, TVariables>({
      scheduler: this.scheduler,
      options: transformedOptions,
      shouldSubscribe: shouldSubscribe,
    });
  }

  public query<T>(options: QueryOptions): Promise<ApolloQueryResult<T>> {
    if (!options.query) {
      throw new Error(
        'query option is required. You must specify your GraphQL document ' +
          'in the query option.',
      );
    }

    if (options.query.kind !== 'Document') {
      throw new Error('You must wrap the query string in a "gql" tag.');
    }

    if ((options as any).returnPartialData) {
      throw new Error('returnPartialData option only supported on watchQuery.');
    }

    if ((options as any).pollInterval) {
      throw new Error('pollInterval option only supported on watchQuery.');
    }

    return new Promise<ApolloQueryResult<T>>((resolve, reject) => {
      this.fetchQueryRejectFns.add(reject);
      this.watchQuery<T>(options, false)
        .result()
        .then(resolve, reject)
        // Since neither resolve nor reject throw or return a value, this .then
        // handler is guaranteed to execute. Note that it doesn't really matter
        // when we remove the reject function from this.fetchQueryRejectFns,
        // since resolve and reject are mutually idempotent. In fact, it would
        // not be incorrect to let reject functions accumulate over time; it's
        // just a waste of memory.
        .then(() => this.fetchQueryRejectFns.delete(reject));
    });
  }

  public generateQueryId() {
    const queryId = this.idCounter.toString();
    this.idCounter++;
    return queryId;
  }

  public stopQueryInStore(queryId: string) {
    this.queryStore.stopQuery(queryId);
    this.invalidate(true, queryId);
    this.broadcastQueries();
  }

  public addQueryListener(queryId: string, listener: QueryListener) {
    this.setQuery(queryId, ({ listeners = [] }) => ({
      listeners: listeners.concat([listener]),
      invalidate: false,
    }));
  }

  public updateQueryWatch(
    queryId: string,
    document: DocumentNode,
    options: WatchQueryOptions,
  ) {
    const { cancel } = this.getQuery(queryId);
    if (cancel) cancel();
    const previousResult = () => {
      let previousResult = null;
      const { observableQuery } = this.getQuery(queryId);
      if (observableQuery) {
        const lastResult = observableQuery.getLastResult();
        if (lastResult) {
          previousResult = lastResult.data;
        }
      }

      return previousResult;
    };
    return this.dataStore.getCache().watch({
      query: document as DocumentNode,
      variables: options.variables,
      optimistic: true,
      previousResult,
      callback: (newData: ApolloQueryResult<any>) => {
        this.setQuery(queryId, () => ({ invalidated: true, newData }));
      },
    });
  }

  // Adds an ObservableQuery to this.observableQueries and to this.observableQueriesByName.
  public addObservableQuery<T>(
    queryId: string,
    observableQuery: ObservableQuery<T>,
  ) {
    this.setQuery(queryId, () => ({ observableQuery }));

    // Insert the ObservableQuery into this.observableQueriesByName if the query has a name
    const queryDef = getQueryDefinition(observableQuery.options.query);
    if (queryDef.name && queryDef.name.value) {
      const queryName = queryDef.name.value;

      // XXX we may we want to warn the user about query name conflicts in the future
      this.queryIdsByName[queryName] = this.queryIdsByName[queryName] || [];
      this.queryIdsByName[queryName].push(observableQuery.queryId);
    }
  }

  public removeObservableQuery(queryId: string) {
    const { observableQuery, cancel } = this.getQuery(queryId);
    if (cancel) cancel();
    if (!observableQuery) return;

    const definition = getQueryDefinition(observableQuery.options.query);
    const queryName = definition.name ? definition.name.value : null;
    this.setQuery(queryId, () => ({ observableQuery: null }));
    if (queryName) {
      this.queryIdsByName[queryName] = this.queryIdsByName[queryName].filter(
        val => {
          return !(observableQuery.queryId === val);
        },
      );
    }
  }

  public clearStore(): Promise<void> {
    // Before we have sent the reset action to the store,
    // we can no longer rely on the results returned by in-flight
    // requests since these may depend on values that previously existed
    // in the data portion of the store. So, we cancel the promises and observers
    // that we have issued so far and not yet resolved (in the case of
    // queries).
    this.fetchQueryRejectFns.forEach(reject => {
      reject(
        new Error(
          'Store reset while query was in flight(not completed in link chain)',
        ),
      );
    });

    const resetIds: string[] = [];
    this.queries.forEach(({ observableQuery }, queryId) => {
      if (observableQuery) resetIds.push(queryId);
    });

    this.queryStore.reset(resetIds);
    this.mutationStore.reset();

    // begin removing data from the store
    const reset = this.dataStore.reset();

    // Reset initializer tracking.
    this.localState.resetInitializers();

    return reset;
  }

  public resetStore(): Promise<ApolloQueryResult<any>[]> {
    // Similarly, we have to have to refetch each of the queries currently being
    // observed. We refetch instead of error'ing on these since the assumption is that
    // resetting the store doesn't eliminate the need for the queries currently being
    // watched. If there is an existing query in flight when the store is reset,
    // the promise for it will be rejected and its results will not be written to the
    // store.
    return this.clearStore().then(() => {
      return this.reFetchObservableQueries();
    });
  }

  public reFetchObservableQueries(
    includeStandby?: boolean,
  ): Promise<ApolloQueryResult<any>[]> {
    const observableQueryPromises: Promise<
      ApolloQueryResult<any>
    >[] = this.getObservableQueryPromises(includeStandby);

    this.broadcastQueries();

    return Promise.all(observableQueryPromises);
  }

  public startQuery<T>(
    queryId: string,
    options: WatchQueryOptions,
    listener: QueryListener,
  ) {
    this.addQueryListener(queryId, listener);

    this.fetchQuery<T>(queryId, options)
      // `fetchQuery` returns a Promise. In case of a failure it should be caucht or else the
      // console will show an `Uncaught (in promise)` message. Ignore the error for now.
      .catch(() => undefined);

    return queryId;
  }

  public startGraphQLSubscription(
    options: SubscriptionOptions,
  ): Observable<any> {
    const { query } = options;
    const isCacheEnabled = !(
      options.fetchPolicy && options.fetchPolicy === 'no-cache'
    );
    const cache = this.dataStore.getCache();
    let transformedDoc = cache.transformDocument(query);

    const variables = assign(
      {},
      getDefaultValues(getOperationDefinition(query)),
      options.variables,
    );

    let updatedVariables = variables;
    let sub: Subscription;
    let observers: Observer<any>[] = [];
    const clientQuery = this.localState.clientQuery(transformedDoc);

    return new Observable(observer => {
      observers.push(observer);

      // If this is the first observer, actually initiate the network
      // subscription.
      if (observers.length === 1) {
        let activeNextCalls = 0;
        let complete = false;

        const handler = {
          next: async (result: FetchResult) => {
            activeNextCalls += 1;
            let updatedResult = result;

            // Run the query through local client resolvers.
            if (clientQuery && hasDirectives(['client'], clientQuery)) {
              updatedResult.data = await this.localState.runResolvers({
                document: clientQuery,
                remoteResult: result.data,
                context: {},
                variables: updatedVariables,
              });
            }

            if (isCacheEnabled) {
              this.dataStore.markSubscriptionResult(
                updatedResult,
                transformedDoc,
                updatedVariables,
              );
              this.broadcastQueries();
            }

            observers.forEach(obs => {
              // If an error exists and a `error` handler has been defined on
              // the observer, call that `error` handler and make sure the
              // `next` handler is skipped. If no `error` handler exists, we're
              // still passing any errors that might occur into the `next`
              // handler, to give that handler a chance to deal with the
              // error (we're doing this for backwards compatibilty).
              if (graphQLResultHasError(updatedResult) && obs.error) {
                obs.error(
                  new ApolloError({
                    graphQLErrors: updatedResult.errors,
                  }),
                );
              } else if (obs.next) {
                obs.next(updatedResult);
              }
              activeNextCalls -= 1;
            });

            if (activeNextCalls === 0 && complete) {
              handler.complete();
            }
          },
          error: (error: Error) => {
            observers.forEach(obs => {
              if (obs.error) {
                obs.error(error);
              }
            });
          },
          complete: () => {
            if (activeNextCalls === 0) {
              observers.forEach(obs => {
                if (obs.complete) {
                  obs.complete();
                }
              });
            }
            complete = true;
          }
        };

        (async () => {
          const updatedVariables: OperationVariables =
            hasClientExports(transformedDoc)
              ? await this.localState.addExportedVariables(
                  transformedDoc,
                  variables
                )
              : variables;
          const serverQuery = this.localState.serverQuery(transformedDoc);
          if (serverQuery) {
            const operation = this.buildOperationForLink(
              serverQuery,
              updatedVariables,
            );
            sub = execute(this.link, operation).subscribe(handler);
          } else {
            sub = Observable.of({ data: {} }).subscribe(handler);
          }
        })();
      }

      return () => {
        observers = observers.filter(obs => obs !== observer);

        // If we removed the last observer, tear down the network subscription
        if (observers.length === 0 && sub) {
          sub.unsubscribe();
        }
      };
    });
  }

  public stopQuery(queryId: string) {
    this.stopQueryInStore(queryId);
    this.removeQuery(queryId);
  }

  public removeQuery(queryId: string) {
    const { subscriptions } = this.getQuery(queryId);
    // teardown all links
    subscriptions.forEach(x => x.unsubscribe());
    this.queries.delete(queryId);
  }

  public getCurrentQueryResult<T>(
    observableQuery: ObservableQuery<T>,
    optimistic: boolean = true,
  ) {
    const { variables, query } = observableQuery.options;
    const lastResult = observableQuery.getLastResult();
    const { newData } = this.getQuery(observableQuery.queryId);

    // XXX test this
    if (newData && newData.complete) {
      return { data: newData.result, partial: false };
    } else {
      try {
        // the query is brand new, so we read from the store to see if anything is there
        const data = this.dataStore.getCache().read({
          query,
          variables,
          previousResult: lastResult ? lastResult.data : undefined,
          optimistic,
        });
        return { data, partial: false };
      } catch (e) {
        return { data: {}, partial: true };
      }
    }
  }

  public getQueryWithPreviousResult<T>(
    queryIdOrObservable: string | ObservableQuery<T>,
  ): {
    previousResult: any;
    variables: OperationVariables | undefined;
    document: DocumentNode;
  } {
    let observableQuery: ObservableQuery<T>;
    if (typeof queryIdOrObservable === 'string') {
      const { observableQuery: foundObserveableQuery } = this.getQuery(
        queryIdOrObservable,
      );
      if (!foundObserveableQuery) {
        throw new Error(
          `ObservableQuery with this id doesn't exist: ${queryIdOrObservable}`,
        );
      }
      observableQuery = foundObserveableQuery;
    } else {
      observableQuery = queryIdOrObservable;
    }

    const { variables, query } = observableQuery.options;

    const { data } = this.getCurrentQueryResult(observableQuery, false);

    return {
      previousResult: data,
      variables,
      document: query,
    };
  }

  public broadcastQueries() {
    this.onBroadcast();
    this.queries.forEach((info, id) => {
      if (!info.invalidated || !info.listeners) return;
      info.listeners
        // it's possible for the listener to be undefined if the query is being stopped
        // See here for more detail: https://github.com/apollostack/apollo-client/issues/231
        .filter((x: QueryListener) => !!x)
        .forEach((listener: QueryListener) => {
          listener(this.queryStore.get(id), info.newData);
        });
    });
  }

  public getLocalState(): LocalState<TStore> {
    return this.localState;
  }

  private getObservableQueryPromises(
    includeStandby?: boolean,
  ): Promise<ApolloQueryResult<any>>[] {
    const observableQueryPromises: Promise<ApolloQueryResult<any>>[] = [];
    this.queries.forEach(({ observableQuery }, queryId) => {
      if (!observableQuery) return;
      const fetchPolicy = observableQuery.options.fetchPolicy;

      observableQuery.resetLastResults();
      if (
        fetchPolicy !== 'cache-only' &&
        (includeStandby || fetchPolicy !== 'standby')
      ) {
        observableQueryPromises.push(observableQuery.refetch());
      }

      this.setQuery(queryId, () => ({ newData: null }));
      this.invalidate(true, queryId);
    });

    return observableQueryPromises;
  }

  // Takes a request id, query id, a query document and information associated with the query
  // and send it to the network interface. Returns
  // a promise for the result associated with that request.
  private fetchRequest<T>({
    requestId,
    queryId,
    document,
    options,
    fetchMoreForQueryId,
  }: {
    requestId: number;
    queryId: string;
    document: DocumentNode;
    options: WatchQueryOptions;
    fetchMoreForQueryId?: string;
  }): Promise<FetchResult<T>> {
    const { variables, context, errorPolicy = 'none', fetchPolicy } = options;
    let resultFromStore: any;
    let errorsFromStore: any;

    let rejectFetchPromise: (reason?: any) => void;

    return new Promise<ApolloQueryResult<T>>((resolve, reject) => {
      let obs: Observable<FetchResult>;
      let updatedContext = {};

      const clientQuery = this.localState.clientQuery(document);
      const serverQuery = this.localState.serverQuery(document);
      if (serverQuery) {
        const operation = this.buildOperationForLink(serverQuery, variables, {
          ...context,
          forceFetch: !this.queryDeduplication,
        });
        updatedContext = operation.context;
        obs = execute(this.deduplicator, operation);
      } else {
        updatedContext = this.prepareContext(context);
        obs = Observable.of({ data: {} });
      }

      // Need to assign the reject function to the rejectFetchPromise variable
      // in the outer scope so that we can refer to it in the .catch handler.
      this.fetchQueryRejectFns.add(rejectFetchPromise = reject);

      let complete = false;
      let handlingNext = true;

      const subscriber = {
        next: async (result: ExecutionResult) => {
          handlingNext = true;
          let updatedResult = result;

          // default the lastRequestId to 1
          const { lastRequestId } = this.getQuery(queryId);
          if (requestId >= (lastRequestId || 1)) {
            // Run the query through local client resolvers.
            if (clientQuery && hasDirectives(['client'], clientQuery)) {
              updatedResult.data = await this.localState.runResolvers({
                document: clientQuery,
                remoteResult: result.data,
                context: updatedContext,
                variables,
                onError(error) {
                  handlingNext = false;
                  reject(error);
                },
              });
            }

            if (fetchPolicy !== 'no-cache') {
              try {
                this.dataStore.markQueryResult(
                  updatedResult,
                  document,
                  variables,
                  fetchMoreForQueryId,
                  errorPolicy === 'ignore' || errorPolicy === 'all',
                );
              } catch (e) {
                handlingNext = false;
                reject(e);
                return;
              }
            } else {
              this.setQuery(queryId, () => ({
                newData: { result: updatedResult.data, complete: true },
              }));
            }

            this.queryStore.markQueryResult(
              queryId,
              updatedResult,
              fetchMoreForQueryId,
            );

            this.invalidate(true, queryId, fetchMoreForQueryId);

            this.broadcastQueries();
          }

          if (updatedResult.errors && errorPolicy === 'none') {
            handlingNext = false;
            reject(
              new ApolloError({
                graphQLErrors: updatedResult.errors,
              }),
            );
            return;
          } else if (errorPolicy === 'all') {
            errorsFromStore = updatedResult.errors;
          }

          if (fetchMoreForQueryId || fetchPolicy === 'no-cache') {
            // We don't write fetchMore results to the store because this would overwrite
            // the original result in case an @connection directive is used.
            resultFromStore = updatedResult.data;
          } else {
            try {
              // ensure result is combined with data already in store
              resultFromStore = this.dataStore.getCache().read({
                variables,
                query: document,
                optimistic: false,
              });
              // this will throw an error if there are missing fields in
              // the results which can happen with errors from the server.
              // tslint:disable-next-line
            } catch (e) {}
          }

          handlingNext = false;
          if (complete) {
            subscriber.complete();
          }
        },
        error: (error: ApolloError) => {
          this.fetchQueryRejectFns.delete(reject);

          this.setQuery(queryId, ({ subscriptions }) => ({
            subscriptions: subscriptions.filter(x => x !== subscription),
          }));

          reject(error);
        },
        complete: () => {
          if (!handlingNext) {
            this.fetchQueryRejectFns.delete(reject);
            this.setQuery(queryId, ({ subscriptions }) => ({
              subscriptions: subscriptions.filter(x => x !== subscription),
            }));

            resolve({
              data: resultFromStore,
              errors: errorsFromStore,
              loading: false,
              networkStatus: NetworkStatus.ready,
              stale: false,
            });
          }
          complete = true;
        },
      };

      const subscription = obs.subscribe(subscriber);

      this.setQuery(queryId, ({ subscriptions }) => ({
        subscriptions: subscriptions.concat([subscription]),
      }));

    }).catch(error => {
      this.fetchQueryRejectFns.delete(rejectFetchPromise);
      throw error;
    });
  }

  // Refetches a query given that query's name. Refetches
  // all ObservableQuery instances associated with the query name.
  private refetchQueryByName(queryName: string) {
    const refetchedQueries = this.queryIdsByName[queryName];
    // early return if the query named does not exist (not yet fetched)
    // this used to warn but it may be inteneded behavoir to try and refetch
    // un called queries because they could be on different routes
    if (refetchedQueries === undefined) return;
    return Promise.all(
      refetchedQueries
        .map(id => this.getQuery(id).observableQuery)
        .filter(x => !!x)
        .map((x: ObservableQuery<any>) => x.refetch()),
    );
  }

  private generateRequestId() {
    const requestId = this.idCounter;
    this.idCounter++;
    return requestId;
  }

  private getQuery(queryId: string) {
    return (
      this.queries.get(queryId) || {
        listeners: [],
        invalidated: false,
        document: null,
        newData: null,
        lastRequestId: null,
        observableQuery: null,
        subscriptions: [],
      }
    );
  }

  private setQuery(queryId: string, updater: (prev: QueryInfo) => any) {
    const prev = this.getQuery(queryId);
    const newInfo = { ...prev, ...updater(prev) };
    this.queries.set(queryId, newInfo);
  }

  private invalidate(
    invalidated: boolean,
    queryId?: string,
    fetchMoreForQueryId?: string,
  ) {
    if (queryId) this.setQuery(queryId, () => ({ invalidated }));

    if (fetchMoreForQueryId) {
      this.setQuery(fetchMoreForQueryId, () => ({ invalidated }));
    }
  }

  private buildOperationForLink(
    document: DocumentNode,
    variables: any,
    extraContext?: any,
  ) {
    const cache = this.dataStore.getCache();
    return {
      query: cache.transformForLink
        ? cache.transformForLink(document)
        : document,
      variables,
      operationName: getOperationName(document) || undefined,
      context: this.prepareContext(extraContext),
    };
  }

  private prepareContext(context = {}) {
    const newContext = this.localState.prepareContext(context);
    return {
      ...newContext,
      clientAwareness: this.clientAwareness,
    };
  }
}<|MERGE_RESOLUTION|>--- conflicted
+++ resolved
@@ -107,10 +107,7 @@
     this.dataStore = store;
     this.onBroadcast = onBroadcast;
     this.clientAwareness = clientAwareness;
-<<<<<<< HEAD
     this.localState = localState || new LocalState({ cache: store.getCache() });
-    this.ssrMode = ssrMode;
-=======
     this.scheduler = new QueryScheduler({ queryManager: this, ssrMode });
   }
 
@@ -123,7 +120,6 @@
     this.fetchQueryRejectFns.forEach(reject => {
       reject(new Error('QueryManager stopped while query was in flight'));
     });
->>>>>>> 7ca81322
   }
 
   public async mutate<T>({
