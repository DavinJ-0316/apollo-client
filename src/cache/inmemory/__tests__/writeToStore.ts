import { assign, omit } from 'lodash';
import {
  SelectionNode,
  FieldNode,
  DefinitionNode,
  OperationDefinitionNode,
  ASTNode,
  DocumentNode,
} from 'graphql';
import gql from 'graphql-tag';

import {
  storeKeyNameFromField,
  makeReference,
  isReference,
} from '../../../utilities/graphql/storeUtils';
import { addTypenameToDocument } from '../../../utilities/graphql/transform';
import { cloneDeep } from '../../../utilities/common/cloneDeep';
import { itAsync } from '../../../utilities/testing/itAsync';
import { StoreWriter } from '../writeToStore';
import { defaultNormalizedCacheFactory, writeQueryToStore } from './helpers';
import { InMemoryCache } from '../inMemoryCache';

const getIdField = ({ id }: { id: string }) => id;

describe('writing to the store', () => {
  const cache = new InMemoryCache({
    dataIdFromObject(object: any) {
      if (object.__typename && object.id) {
        return object.__typename + '__' + object.id;
      }
    },
  });

  const writer = new StoreWriter(cache);

  it('properly normalizes a trivial item', () => {
    const query = gql`
      {
        id
        stringField
        numberField
        nullField
      }
    `;

    const result: any = {
      id: 'abcd',
      stringField: 'This is a string!',
      numberField: 5,
      nullField: null,
    };

    expect(
      writeQueryToStore({
        writer,
        query,
        result: cloneDeep(result),
      }).toObject(),
    ).toEqual({
      ROOT_QUERY: {
        __typename: 'Query',
        ...result,
      },
    });
  });

  it('properly normalizes an aliased field', () => {
    const query = gql`
      {
        id
        aliasedField: stringField
        numberField
        nullField
      }
    `;

    const result: any = {
      id: 'abcd',
      aliasedField: 'This is a string!',
      numberField: 5,
      nullField: null,
    };

    const normalized = writeQueryToStore({
      writer,
      result,
      query,
    });

    expect(normalized.toObject()).toEqual({
      ROOT_QUERY: {
        __typename: "Query",
        id: 'abcd',
        stringField: 'This is a string!',
        numberField: 5,
        nullField: null,
      },
    });
  });

  it('properly normalizes a aliased fields with arguments', () => {
    const query = gql`
      {
        id
        aliasedField1: stringField(arg: 1)
        aliasedField2: stringField(arg: 2)
        numberField
        nullField
      }
    `;

    const result: any = {
      id: 'abcd',
      aliasedField1: 'The arg was 1!',
      aliasedField2: 'The arg was 2!',
      numberField: 5,
      nullField: null,
    };

    const normalized = writeQueryToStore({
      writer,
      result,
      query,
    });

    expect(normalized.toObject()).toEqual({
      ROOT_QUERY: {
        __typename: "Query",
        id: 'abcd',
        'stringField({"arg":1})': 'The arg was 1!',
        'stringField({"arg":2})': 'The arg was 2!',
        numberField: 5,
        nullField: null,
      },
    });
  });

  it('properly normalizes a query with variables', () => {
    const query = gql`
      {
        id
        stringField(arg: $stringArg)
        numberField(intArg: $intArg, floatArg: $floatArg)
        nullField
      }
    `;

    const variables = {
      intArg: 5,
      floatArg: 3.14,
      stringArg: 'This is a string!',
    };

    const result: any = {
      id: 'abcd',
      stringField: 'Heyo',
      numberField: 5,
      nullField: null,
    };

    const normalized = writeQueryToStore({
      writer,
      result,
      query,
      variables,
    });

    expect(normalized.toObject()).toEqual({
      ROOT_QUERY: {
        __typename: "Query",
        id: 'abcd',
        nullField: null,
        'numberField({"floatArg":3.14,"intArg":5})': 5,
        'stringField({"arg":"This is a string!"})': 'Heyo',
      },
    });
  });

  it('properly normalizes a query with default values', () => {
    const query = gql`
      query someBigQuery(
        $stringArg: String = "This is a default string!"
        $intArg: Int
        $floatArg: Float
      ) {
        id
        stringField(arg: $stringArg)
        numberField(intArg: $intArg, floatArg: $floatArg)
        nullField
      }
    `;

    const variables = {
      intArg: 5,
      floatArg: 3.14,
    };

    const result: any = {
      id: 'abcd',
      stringField: 'Heyo',
      numberField: 5,
      nullField: null,
    };

    const normalized = writeQueryToStore({
      writer,
      result,
      query,
      variables,
    });

    expect(normalized.toObject()).toEqual({
      ROOT_QUERY: {
        __typename: "Query",
        id: 'abcd',
        nullField: null,
        'numberField({"floatArg":3.14,"intArg":5})': 5,
        'stringField({"arg":"This is a default string!"})': 'Heyo',
      },
    });
  });

  it('properly normalizes a query with custom directives', () => {
    const query = gql`
      query {
        id
        firstName @include(if: true)
        lastName @upperCase
        birthDate @dateFormat(format: "DD-MM-YYYY")
      }
    `;

    const result: any = {
      id: 'abcd',
      firstName: 'James',
      lastName: 'BOND',
      birthDate: '20-05-1940',
    };

    const normalized = writeQueryToStore({
      writer,
      result,
      query,
    });

    expect(normalized.toObject()).toEqual({
      ROOT_QUERY: {
        __typename: "Query",
        id: 'abcd',
        firstName: 'James',
        'lastName@upperCase': 'BOND',
        'birthDate@dateFormat({"format":"DD-MM-YYYY"})': '20-05-1940',
      },
    });
  });

  it('properly normalizes a nested object with an ID', () => {
    const query = gql`
      {
        id
        stringField
        numberField
        nullField
        nestedObj {
          id
          stringField
          numberField
          nullField
        }
      }
    `;

    const result: any = {
      id: 'abcd',
      stringField: 'This is a string!',
      numberField: 5,
      nullField: null,
      nestedObj: {
        id: 'abcde',
        stringField: 'This is a string too!',
        numberField: 6,
        nullField: null,
      },
    };

    const writer = new StoreWriter(
      new InMemoryCache({
        dataIdFromObject: getIdField,
      }),
    );

    expect(
      writeQueryToStore({
        writer,
        query,
        result: cloneDeep(result),
      }).toObject(),
    ).toEqual({
      ROOT_QUERY: {
        __typename: 'Query',
        ...result,
        nestedObj: makeReference(result.nestedObj.id),
      },
      [result.nestedObj.id]: result.nestedObj,
    });
  });

  it('properly normalizes a nested object without an ID', () => {
    const query = gql`
      {
        id
        stringField
        numberField
        nullField
        nestedObj {
          stringField
          numberField
          nullField
        }
      }
    `;

    const result: any = {
      id: 'abcd',
      stringField: 'This is a string!',
      numberField: 5,
      nullField: null,
      nestedObj: {
        stringField: 'This is a string too!',
        numberField: 6,
        nullField: null,
      },
    };

    expect(
      writeQueryToStore({
        writer,
        query,
        result: cloneDeep(result),
      }).toObject(),
    ).toEqual({
      ROOT_QUERY: {
        __typename: 'Query',
        ...result,
      },
    });
  });

  it('properly normalizes a nested object with arguments but without an ID', () => {
    const query = gql`
      {
        id
        stringField
        numberField
        nullField
        nestedObj(arg: "val") {
          stringField
          numberField
          nullField
        }
      }
    `;

    const result: any = {
      id: 'abcd',
      stringField: 'This is a string!',
      numberField: 5,
      nullField: null,
      nestedObj: {
        stringField: 'This is a string too!',
        numberField: 6,
        nullField: null,
      },
    };

    expect(
      writeQueryToStore({
        writer,
        query,
        result: cloneDeep(result),
      }).toObject(),
    ).toEqual({
      ROOT_QUERY: assign(omit(result, 'nestedObj'), {
        __typename: "Query",
        'nestedObj({"arg":"val"})': result.nestedObj,
      }),
    });
  });

  it('properly normalizes a nested array with IDs', () => {
    const query = gql`
      {
        id
        stringField
        numberField
        nullField
        nestedArray {
          id
          stringField
          numberField
          nullField
        }
      }
    `;

    const result: any = {
      id: 'abcd',
      stringField: 'This is a string!',
      numberField: 5,
      nullField: null,
      nestedArray: [
        {
          id: 'abcde',
          stringField: 'This is a string too!',
          numberField: 6,
          nullField: null,
        },
        {
          id: 'abcdef',
          stringField: 'This is a string also!',
          numberField: 7,
          nullField: null,
        },
      ],
    };

    const writer = new StoreWriter(
      new InMemoryCache({
        dataIdFromObject: getIdField,
      }),
    );

    expect(
      writeQueryToStore({
        writer,
        query,
        result: cloneDeep(result),
      }).toObject(),
    ).toEqual({
      ROOT_QUERY: assign({}, assign({}, omit(result, 'nestedArray')), {
        __typename: "Query",
        nestedArray: result.nestedArray.map(
          (obj: any) => makeReference(obj.id),
        ),
      }),
      [result.nestedArray[0].id]: result.nestedArray[0],
      [result.nestedArray[1].id]: result.nestedArray[1],
    });
  });

  it('properly normalizes a nested array with IDs and a null', () => {
    const query = gql`
      {
        id
        stringField
        numberField
        nullField
        nestedArray {
          id
          stringField
          numberField
          nullField
        }
      }
    `;

    const result: any = {
      id: 'abcd',
      stringField: 'This is a string!',
      numberField: 5,
      nullField: null,
      nestedArray: [
        {
          id: 'abcde',
          stringField: 'This is a string too!',
          numberField: 6,
          nullField: null,
        },
        null,
      ],
    };

    const writer = new StoreWriter(
      new InMemoryCache({
        dataIdFromObject: getIdField,
      }),
    );

    expect(
      writeQueryToStore({
        writer,
        query,
        result: cloneDeep(result),
      }).toObject(),
    ).toEqual({
      ROOT_QUERY: assign({}, assign({}, omit(result, 'nestedArray')), {
        __typename: "Query",
        nestedArray: [makeReference(result.nestedArray[0].id), null],
      }),
      [result.nestedArray[0].id]: result.nestedArray[0],
    });
  });

  it('properly normalizes a nested array without IDs', () => {
    const query = gql`
      {
        id
        stringField
        numberField
        nullField
        nestedArray {
          stringField
          numberField
          nullField
        }
      }
    `;

    const result: any = {
      id: 'abcd',
      stringField: 'This is a string!',
      numberField: 5,
      nullField: null,
      nestedArray: [
        {
          stringField: 'This is a string too!',
          numberField: 6,
          nullField: null,
        },
        {
          stringField: 'This is a string also!',
          numberField: 7,
          nullField: null,
        },
      ],
    };

    const normalized = writeQueryToStore({
      writer,
      query,
      result: cloneDeep(result),
    });

    expect(normalized.toObject()).toEqual({
      ROOT_QUERY: {
        __typename: 'Query',
        ...result,
      },
    });
  });

  it('properly normalizes a nested array without IDs and a null item', () => {
    const query = gql`
      {
        id
        stringField
        numberField
        nullField
        nestedArray {
          stringField
          numberField
          nullField
        }
      }
    `;

    const result: any = {
      id: 'abcd',
      stringField: 'This is a string!',
      numberField: 5,
      nullField: null,
      nestedArray: [
        null,
        {
          stringField: 'This is a string also!',
          numberField: 7,
          nullField: null,
        },
      ],
    };

    const normalized = writeQueryToStore({
      writer,
      query,
      result: cloneDeep(result),
    });

    expect(normalized.toObject()).toEqual({
      ROOT_QUERY: {
        __typename: 'Query',
        ...result,
      },
    });
  });

  it('properly normalizes an array of non-objects', () => {
    const query = gql`
      {
        id
        stringField
        numberField
        nullField
        simpleArray
      }
    `;

    const result: any = {
      id: 'abcd',
      stringField: 'This is a string!',
      numberField: 5,
      nullField: null,
      simpleArray: ['one', 'two', 'three'],
    };

    const writer = new StoreWriter(
      new InMemoryCache({
        dataIdFromObject: getIdField,
      }),
    );

    const normalized = writeQueryToStore({
      writer,
      query,
      result: cloneDeep(result),
    });

    expect(normalized.toObject()).toEqual({
      ROOT_QUERY: {
        __typename: 'Query',
        ...result,
      },
    });
  });

  it('properly normalizes an array of non-objects with null', () => {
    const query = gql`
      {
        id
        stringField
        numberField
        nullField
        simpleArray
      }
    `;

    const result: any = {
      id: 'abcd',
      stringField: 'This is a string!',
      numberField: 5,
      nullField: null,
      simpleArray: [null, 'two', 'three'],
    };

    const normalized = writeQueryToStore({
      writer,
      query,
      result: cloneDeep(result),
    });

    expect(normalized.toObject()).toEqual({
      ROOT_QUERY: {
        __typename: 'Query',
        ...result,
      },
    });
  });

  it('properly normalizes an object occurring in different graphql paths twice', () => {
    const query = gql`
      {
        id
        object1 {
          id
          stringField
        }
        object2 {
          id
          numberField
        }
      }
    `;

    const result: any = {
      id: 'a',
      object1: {
        id: 'aa',
        stringField: 'string',
      },
      object2: {
        id: 'aa',
        numberField: 1,
      },
    };

    const writer = new StoreWriter(
      new InMemoryCache({
        dataIdFromObject: getIdField,
      }),
    );

    const normalized = writeQueryToStore({
      writer,
      query,
      result: cloneDeep(result),
    });

    expect(normalized.toObject()).toEqual({
      ROOT_QUERY: {
        __typename: "Query",
        id: 'a',
        object1: makeReference('aa'),
        object2: makeReference('aa'),
      },
      aa: {
        id: 'aa',
        stringField: 'string',
        numberField: 1,
      },
    });
  });

  it('properly normalizes an object occurring in different graphql array paths twice', () => {
    const query = gql`
      {
        id
        array1 {
          id
          stringField
          obj {
            id
            stringField
          }
        }
        array2 {
          id
          stringField
          obj {
            id
            numberField
          }
        }
      }
    `;

    const result: any = {
      id: 'a',
      array1: [
        {
          id: 'aa',
          stringField: 'string',
          obj: {
            id: 'aaa',
            stringField: 'string',
          },
        },
      ],
      array2: [
        {
          id: 'ab',
          stringField: 'string2',
          obj: {
            id: 'aaa',
            numberField: 1,
          },
        },
      ],
    };

    const writer = new StoreWriter(
      new InMemoryCache({
        dataIdFromObject: getIdField,
      }),
    );

    const normalized = writeQueryToStore({
      writer,
      query,
      result: cloneDeep(result),
    });

    expect(normalized.toObject()).toEqual({
      ROOT_QUERY: {
        __typename: "Query",
        id: 'a',
        array1: [makeReference('aa')],
        array2: [makeReference('ab')],
      },
      aa: {
        id: 'aa',
        stringField: 'string',
        obj: makeReference('aaa'),
      },
      ab: {
        id: 'ab',
        stringField: 'string2',
        obj: makeReference('aaa'),
      },
      aaa: {
        id: 'aaa',
        stringField: 'string',
        numberField: 1,
      },
    });
  });

  it('properly normalizes an object occurring in the same graphql array path twice', () => {
    const query = gql`
      {
        id
        array1 {
          id
          stringField
          obj {
            id
            stringField
            numberField
          }
        }
      }
    `;

    const result: any = {
      id: 'a',
      array1: [
        {
          id: 'aa',
          stringField: 'string',
          obj: {
            id: 'aaa',
            stringField: 'string',
            numberField: 1,
          },
        },
        {
          id: 'ab',
          stringField: 'string2',
          obj: {
            id: 'aaa',
            stringField: 'should not be written',
            numberField: 2,
          },
        },
      ],
    };

    const writer = new StoreWriter(
      new InMemoryCache({
        dataIdFromObject: getIdField,
      }),
    );

    const normalized = writeQueryToStore({
      writer,
      query,
      result: cloneDeep(result),
    });

    expect(normalized.toObject()).toEqual({
      ROOT_QUERY: {
        __typename: "Query",
        id: 'a',
        array1: [makeReference('aa'), makeReference('ab')],
      },
      aa: {
        id: 'aa',
        stringField: 'string',
        obj: makeReference('aaa'),
      },
      ab: {
        id: 'ab',
        stringField: 'string2',
        obj: makeReference('aaa'),
      },
      aaa: {
        id: 'aaa',
        stringField: 'string',
        numberField: 1,
      },
    });
  });

  it('merges nodes', () => {
    const query = gql`
      {
        id
        numberField
        nullField
      }
    `;

    const result: any = {
      id: 'abcd',
      numberField: 5,
      nullField: null,
    };

    const writer = new StoreWriter(
      new InMemoryCache({
        dataIdFromObject: getIdField,
      }),
    );

    const store = writeQueryToStore({
      writer,
      query,
      result: cloneDeep(result),
    });

    const query2 = gql`
      {
        id
        stringField
        nullField
      }
    `;

    const result2: any = {
      id: 'abcd',
      stringField: 'This is a string!',
      nullField: null,
    };

    const store2 = writeQueryToStore({
      writer,
      store,
      query: query2,
      result: result2,
    });

    expect(store2.toObject()).toEqual({
      ROOT_QUERY: {
        __typename: 'Query',
        ...result,
        ...result2,
      },
    });
  });

  it('properly normalizes a nested object that returns null', () => {
    const query = gql`
      {
        id
        stringField
        numberField
        nullField
        nestedObj {
          id
          stringField
          numberField
          nullField
        }
      }
    `;

    const result: any = {
      id: 'abcd',
      stringField: 'This is a string!',
      numberField: 5,
      nullField: null,
      nestedObj: null,
    };

    expect(
      writeQueryToStore({
        writer,
        query,
        result: cloneDeep(result),
      }).toObject(),
    ).toEqual({
      ROOT_QUERY: {
        __typename: 'Query',
        ...result,
        nestedObj: null,
      },
    });
  });

  it('properly normalizes an object with an ID when no extension is passed', () => {
    const query = gql`
      {
        people_one(id: "5") {
          id
          stringField
        }
      }
    `;

    const result: any = {
      people_one: {
        id: 'abcd',
        stringField: 'This is a string!',
      },
    };

    expect(
      writeQueryToStore({
        writer,
        query,
        result: cloneDeep(result),
      }).toObject(),
    ).toEqual({
      ROOT_QUERY: {
        __typename: "Query",
        'people_one({"id":"5"})': {
          id: 'abcd',
          stringField: 'This is a string!',
        },
      },
    });
  });

  it('consistently serialize different types of input when passed inlined or as variable', () => {
    const testData = [
      {
        mutation: gql`
          mutation mut($in: Int!) {
            mut(inline: 5, variable: $in) {
              id
            }
          }
        `,
        variables: { in: 5 },
        expected: 'mut({"inline":5,"variable":5})',
      },
      {
        mutation: gql`
          mutation mut($in: Float!) {
            mut(inline: 5.5, variable: $in) {
              id
            }
          }
        `,
        variables: { in: 5.5 },
        expected: 'mut({"inline":5.5,"variable":5.5})',
      },
      {
        mutation: gql`
          mutation mut($in: String!) {
            mut(inline: "abc", variable: $in) {
              id
            }
          }
        `,
        variables: { in: 'abc' },
        expected: 'mut({"inline":"abc","variable":"abc"})',
      },
      {
        mutation: gql`
          mutation mut($in: Array!) {
            mut(inline: [1, 2], variable: $in) {
              id
            }
          }
        `,
        variables: { in: [1, 2] },
        expected: 'mut({"inline":[1,2],"variable":[1,2]})',
      },
      {
        mutation: gql`
          mutation mut($in: Object!) {
            mut(inline: { a: 1 }, variable: $in) {
              id
            }
          }
        `,
        variables: { in: { a: 1 } },
        expected: 'mut({"inline":{"a":1},"variable":{"a":1}})',
      },
      {
        mutation: gql`
          mutation mut($in: Boolean!) {
            mut(inline: true, variable: $in) {
              id
            }
          }
        `,
        variables: { in: true },
        expected: 'mut({"inline":true,"variable":true})',
      },
    ];

    function isOperationDefinition(
      definition: DefinitionNode,
    ): definition is OperationDefinitionNode {
      return definition.kind === 'OperationDefinition';
    }

    function isField(selection: SelectionNode): selection is FieldNode {
      return selection.kind === 'Field';
    }

    testData.forEach(data => {
      data.mutation.definitions.forEach(
        (definition: OperationDefinitionNode) => {
          if (isOperationDefinition(definition)) {
            definition.selectionSet.selections.forEach(selection => {
              if (isField(selection)) {
                expect(
                  storeKeyNameFromField(selection, data.variables),
                ).toEqual(data.expected);
              }
            });
          }
        },
      );
    });
  });

  it('properly normalizes a mutation with object or array parameters and variables', () => {
    const mutation = gql`
      mutation some_mutation($nil: ID, $in: Object) {
        some_mutation(
          input: {
            id: "5"
            arr: [1, { a: "b" }]
            obj: { a: "b" }
            num: 5.5
            nil: $nil
            bo: true
          }
        ) {
          id
        }
        some_mutation_with_variables(input: $in) {
          id
        }
      }
    `;

    const result: any = {
      some_mutation: {
        id: 'id',
      },
      some_mutation_with_variables: {
        id: 'id',
      },
    };

    const variables: any = {
      nil: null,
      in: {
        id: '5',
        arr: [1, { a: 'b' }],
        obj: { a: 'b' },
        num: 5.5,
        nil: null,
        bo: true,
      },
    };

    function isOperationDefinition(
      value: ASTNode,
    ): value is OperationDefinitionNode {
      return value.kind === 'OperationDefinition';
    }

    mutation.definitions.map((def: OperationDefinitionNode) => {
      if (isOperationDefinition(def)) {
        const writer = new StoreWriter(
          new InMemoryCache({
            dataIdFromObject() {
              return '5';
            },
          }),
        );

        expect(
          writeQueryToStore({
            writer,
            query: {
              kind: 'Document',
              definitions: [def],
            } as DocumentNode,
            dataId: '5',
            result,
            variables,
          }).toObject(),
        ).toEqual({
          '5': {
            id: 'id',
            'some_mutation({"input":{"arr":[1,{"a":"b"}],"bo":true,"id":"5","nil":null,"num":5.5,"obj":{"a":"b"}}})': makeReference('5'),
            'some_mutation_with_variables({"input":{"arr":[1,{"a":"b"}],"bo":true,"id":"5","nil":null,"num":5.5,"obj":{"a":"b"}}})': makeReference('5'),
          },
        });
      } else {
        throw 'No operation definition found';
      }
    });
  });

  describe('type escaping', () => {
    it('should correctly escape generated ids', () => {
      const query = gql`
        query {
          author {
            firstName
            lastName
          }
        }
      `;
      const data = {
        author: {
          firstName: 'John',
          lastName: 'Smith',
        },
      };
      const expStore = defaultNormalizedCacheFactory({
        ROOT_QUERY: {
          __typename: 'Query',
          ...data,
        },
      });
      expect(
        writeQueryToStore({
          writer,
          result: data,
          query,
        }).toObject(),
      ).toEqual(expStore.toObject());
    });

    it('should correctly escape real ids', () => {
      const query = gql`
        query {
          author {
            firstName
            id
            __typename
          }
        }
      `;
      const data = {
        author: {
          firstName: 'John',
          id: '129',
          __typename: 'Author',
        },
      };
      const expStore = defaultNormalizedCacheFactory({
        ROOT_QUERY: {
          __typename: 'Query',
          author: makeReference(cache.identify(data.author)!),
        },
        [cache.identify(data.author)!]: {
          firstName: data.author.firstName,
          id: data.author.id,
          __typename: data.author.__typename,
        },
      });
      expect(
        writeQueryToStore({
          writer,
          result: data,
          query,
        }).toObject(),
      ).toEqual(expStore.toObject());
    });

    it('should not need to escape json blobs', () => {
      const query = gql`
        query {
          author {
            info
            id
            __typename
          }
        }
      `;
      const data = {
        author: {
          info: {
            name: 'John',
          },
          id: '129',
          __typename: 'Author',
        },
      };
      const expStore = defaultNormalizedCacheFactory({
        ROOT_QUERY: {
          __typename: 'Query',
          author: makeReference(cache.identify(data.author)!),
        },
        [cache.identify(data.author)!]: {
          __typename: data.author.__typename,
          id: data.author.id,
          info: data.author.info,
        },
      });
      expect(
        writeQueryToStore({
          writer,
          result: data,
          query,
        }).toObject(),
      ).toEqual(expStore.toObject());
    });
  });

  it('should not merge unidentified data when replacing with ID reference', () => {
    const dataWithoutId = {
      author: {
        firstName: 'John',
        lastName: 'Smith',
        __typename: 'Author',
      },
    };

    const dataWithId = {
      author: {
        firstName: 'John',
        id: '129',
        __typename: 'Author',
      },
    };

    const queryWithoutId = gql`
      query {
        author {
          firstName
          lastName
          __typename
        }
      }
    `;
    const queryWithId = gql`
      query {
        author {
          firstName
          id
          __typename
        }
      }
    `;

    const cache = new InMemoryCache({
      typePolicies: {
        Query: {
          fields: {
            author: {
              // Silence "Cache data may be lost..." warnings by always
              // preferring the incoming value.
              merge(existing, incoming, { readField, isReference }) {
                if (existing) {
                  expect(isReference(existing)).toBe(false);
                  expect(readField({
                    fieldName: "__typename",
                    from: existing,
                  })).toBe("Author");

                  expect(isReference(incoming)).toBe(true);
                  expect(readField({
                    fieldName: "__typename",
                    from: incoming,
                  })).toBe("Author");
                }

                return incoming;
              },
            },
          },
        },
      },
      dataIdFromObject(object: any) {
        if (object.__typename && object.id) {
          return object.__typename + '__' + object.id;
        }
      },
    });

    cache.writeQuery({
      query: queryWithoutId,
      data: dataWithoutId,
    });

    expect(cache.extract()).toEqual({
      ROOT_QUERY: {
        __typename: 'Query',
        author: {
          firstName: 'John',
          lastName: 'Smith',
          __typename: 'Author',
        },
      },
    });

    cache.writeQuery({
      query: queryWithId,
      data: dataWithId,
    });

    expect(cache.extract()).toEqual({
      Author__129: {
        firstName: 'John',
        id: '129',
        __typename: 'Author',
      },
      ROOT_QUERY: {
        __typename: 'Query',
        author: makeReference('Author__129'),
      },
    });
  });

  it('should allow a union of objects of a different type, when overwriting a generated id with a real id', () => {
    const dataWithPlaceholder = {
      author: {
        hello: 'Foo',
        __typename: 'Placeholder',
      },
    };
    const dataWithAuthor = {
      author: {
        firstName: 'John',
        lastName: 'Smith',
        id: '129',
        __typename: 'Author',
      },
    };
    const query = gql`
      query {
        author {
          ... on Author {
            firstName
            lastName
            id
            __typename
          }
          ... on Placeholder {
            hello
            __typename
          }
        }
      }
    `;

    let mergeCount = 0;
    const cache = new InMemoryCache({
      typePolicies: {
        Query: {
          fields: {
            author: {
              merge(existing, incoming, { isReference, readField }) {
                switch (++mergeCount) {
                  case 1:
                    expect(existing).toBeUndefined();
                    expect(isReference(incoming)).toBe(false);
                    expect(incoming).toEqual(dataWithPlaceholder.author);
                    break;
                  case 2:
                    expect(existing).toEqual(dataWithPlaceholder.author);
                    expect(isReference(incoming)).toBe(true);
                    expect(readField("__typename", incoming)).toBe("Author");
                    break;
                  case 3:
                    expect(isReference(existing)).toBe(true);
                    expect(readField("__typename", existing)).toBe("Author");
                    expect(incoming).toEqual(dataWithPlaceholder.author);
                    break;
                  default:
                    fail("unreached");
                }
                return incoming;
              },
            },
          },
        },
      },
    });

    // write the first object, without an ID, placeholder
    cache.writeQuery({
      query,
      data: dataWithPlaceholder,
    });

    expect(cache.extract()).toEqual({
      ROOT_QUERY: {
        __typename: 'Query',
        author: {
          hello: 'Foo',
          __typename: 'Placeholder',
        },
      },
    });

    // replace with another one of different type with ID
    cache.writeQuery({
      query,
      data: dataWithAuthor,
    });

    expect(cache.extract()).toEqual({
      "Author:129": {
        firstName: 'John',
        lastName: 'Smith',
        id: '129',
        __typename: 'Author',
      },
      ROOT_QUERY: {
        __typename: 'Query',
        author: makeReference('Author:129'),
      },
    });

    // and go back to the original:
    cache.writeQuery({
      query,
      data: dataWithPlaceholder,
    });

    // Author__129 will remain in the store,
    // but will not be referenced by any of the fields,
    // hence we combine, and in that very order
    expect(cache.extract()).toEqual({
      "Author:129": {
        firstName: 'John',
        lastName: 'Smith',
        id: '129',
        __typename: 'Author',
      },
      ROOT_QUERY: {
        __typename: 'Query',
        author: {
          hello: 'Foo',
          __typename: 'Placeholder',
        },
      },
    });
  });

  it('does not swallow errors other than field errors', () => {
    const query = gql`
      query {
        ...notARealFragment
        fortuneCookie
      }
    `;
    const result: any = {
      fortuneCookie: 'Star Wars unit tests are boring',
    };
    expect(() => {
      writeQueryToStore({
        writer,
        result,
        query,
      });
    }).toThrowError(/No fragment/);
  });

  it('does not change object references if the value is the same', () => {
    const query = gql`
      {
        id
        stringField
        numberField
        nullField
      }
    `;

    const result: any = {
      id: 'abcd',
      stringField: 'This is a string!',
      numberField: 5,
      nullField: null,
    };
    const store = writeQueryToStore({
      writer,
      query,
      result: cloneDeep(result),
    });

    const newStore = writeQueryToStore({
      writer,
      query,
      result: cloneDeep(result),
      store: defaultNormalizedCacheFactory(store.toObject()),
    });

    Object.keys(store.toObject()).forEach(field => {
      expect((store as any).lookup(field)).toEqual((newStore as any).lookup(field));
    });
  });

  describe('writeResultToStore shape checking', () => {
    const query = gql`
      query {
        todos {
          id
          name
          description
        }
      }
    `;

    it('should write the result data without validating its shape when a fragment matcher is not provided', () => {
      const result = {
        todos: [
          {
            id: '1',
            name: 'Todo 1',
          },
        ],
      };

      const writer = new StoreWriter(
        new InMemoryCache({
          dataIdFromObject: getIdField,
        }),
      );

      const newStore = writeQueryToStore({
        writer,
        query,
        result,
      });

      expect((newStore as any).lookup('1')).toEqual(result.todos[0]);
    });

    it('should warn when it receives the wrong data with non-union fragments', () => {
      const result = {
        todos: [
          {
            id: '1',
            name: 'Todo 1',
          },
        ],
      };

      const writer = new StoreWriter(
        new InMemoryCache({
          dataIdFromObject: getIdField,
          possibleTypes: {},
        }),
      );

      expect(() => {
        writeQueryToStore({
          writer,
          query,
          result,
        });
      }).toThrowError(/Missing field 'description' /);
    });

    it('should warn when it receives the wrong data inside a fragment', () => {
      const queryWithInterface = gql`
        query {
          todos {
            id
            name
            description
            ...TodoFragment
          }
        }

        fragment TodoFragment on Todo {
          ... on ShoppingCartItem {
            price
            __typename
          }
          ... on TaskItem {
            date
            __typename
          }
          __typename
        }
      `;

      const result = {
        todos: [
          {
            id: '1',
            name: 'Todo 1',
            description: 'Description 1',
            __typename: 'ShoppingCartItem',
          },
        ],
      };

      const writer = new StoreWriter(
        new InMemoryCache({
          dataIdFromObject: getIdField,
          possibleTypes: {
            Todo: ["ShoppingCartItem", "TaskItem"],
          },
        }),
      );

      expect(() => {
        writeQueryToStore({
          writer,
          query: queryWithInterface,
          result,
        });
      }).toThrowError(/Missing field 'price' /);
    });

    it('should warn if a result is missing __typename when required', () => {
      const result: any = {
        todos: [
          {
            id: '1',
            name: 'Todo 1',
            description: 'Description 1',
          },
        ],
      };

      const writer = new StoreWriter(
        new InMemoryCache({
          dataIdFromObject: getIdField,
          possibleTypes: {},
        }),
      );

      expect(() => {
        writeQueryToStore({
          writer,
          query: addTypenameToDocument(query),
          result,
        });
      }).toThrowError(/Missing field '__typename' /);
    });

    it('should not warn if a field is null', () => {
      const result: any = {
        todos: null,
      };

      const writer = new StoreWriter(
        new InMemoryCache({
          dataIdFromObject: getIdField,
        }),
      );

      const newStore = writeQueryToStore({
        writer,
        query,
        result,
      });

      expect((newStore as any).lookup('ROOT_QUERY')).toEqual({
        __typename: 'Query',
        todos: null,
      });
    });
    it('should not warn if a field is defered', () => {
      let originalWarn = console.warn;
      console.warn = jest.fn((...args) => {});
      const defered = gql`
        query LazyLoad {
          id
          expensive @defer
        }
      `;
      const result: any = {
        id: 1,
      };

      const writer = new StoreWriter(
        new InMemoryCache({
          dataIdFromObject: getIdField,
        }),
      );

      const newStore = writeQueryToStore({
        writer,
        query: defered,
        result,
      });

      expect((newStore as any).lookup('ROOT_QUERY')).toEqual({ __typename: 'Query', id: 1 });
      expect(console.warn).not.toBeCalled();
      console.warn = originalWarn;
    });
  });

  it('properly handles the @connection directive', () => {
    const store = defaultNormalizedCacheFactory();

    writeQueryToStore({
      writer,
      query: gql`
        {
          books(skip: 0, limit: 2) @connection(key: "abc") {
            name
          }
        }
      `,
      result: {
        books: [
          {
            name: 'abcd',
          },
        ],
      },
      store,
    });

    writeQueryToStore({
      writer,
      query: gql`
        {
          books(skip: 2, limit: 4) @connection(key: "abc") {
            name
          }
        }
      `,
      result: {
        books: [
          {
            name: 'efgh',
          },
        ],
      },
      store,
    });

    expect(store.toObject()).toEqual({
      ROOT_QUERY: {
        __typename: "Query",
        'books:abc': [
          {
            name: 'efgh',
          },
        ],
      },
    });
  });

  it('can use keyArgs function instead of @connection directive', () => {
    const store = defaultNormalizedCacheFactory();
    const writer = new StoreWriter(
      new InMemoryCache({
        typePolicies: {
          Query: {
            fields: {
              books: {
                keyArgs: () => "abc",
              },
            },
          },
        },
      }),
    );

    writeQueryToStore({
      writer,
      query: gql`
        {
          books(skip: 0, limit: 2) {
            name
          }
        }
      `,
      result: {
        books: [
          {
            name: 'abcd',
          },
        ],
      },
      store,
    });

    expect(store.toObject()).toEqual({
      ROOT_QUERY: {
        __typename: "Query",
        "books:abc": [
          {
            name: 'abcd',
          },
        ],
      },
    });

    writeQueryToStore({
      writer,
      query: gql`
        {
          books(skip: 2, limit: 4) {
            name
          }
        }
      `,
      result: {
        books: [
          {
            name: 'efgh',
          },
        ],
      },
      store,
    });

    expect(store.toObject()).toEqual({
      ROOT_QUERY: {
        __typename: "Query",
        "books:abc": [
          {
            name: 'efgh',
          },
        ],
      },
    });
  });

  it('should keep reference when type of mixed inlined field changes', () => {
    const store = defaultNormalizedCacheFactory();

    const query = gql`
      query {
        animals {
          species {
            name
          }
        }
      }
    `;

    writeQueryToStore({
      writer,
      query,
      result: {
        animals: [
          {
            __typename: 'Animal',
            species: {
              __typename: 'Cat',
              name: 'cat',
            },
          },
        ],
      },
      store,
    });

    expect(store.toObject()).toEqual({
      ROOT_QUERY: {
        __typename: "Query",
        animals: [
          {
            __typename: 'Animal',
            species: {
              __typename: 'Cat',
              name: 'cat',
            },
          },
        ],
      },
    });

    writeQueryToStore({
      writer,
      query,
      result: {
        animals: [
          {
            __typename: 'Animal',
            species: {
              __typename: 'Dog',
              name: 'dog',
            },
          },
        ],
      },
      store,
    });

    expect(store.toObject()).toEqual({
      ROOT_QUERY: {
        __typename: "Query",
        animals: [
          {
            __typename: 'Animal',
            species: {
              __typename: 'Dog',
              name: 'dog',
            },
          },
        ],
      },
    });
  });

  it('should not keep reference when type of mixed inlined field changes to non-inlined field', () => {
    const store = defaultNormalizedCacheFactory();

    const query = gql`
      query {
        animals {
          species {
            id
            name
          }
        }
      }
    `;

    writeQueryToStore({
      writer,
      query,
      result: {
        animals: [
          {
            __typename: 'Animal',
            species: {
              __typename: 'Cat',
              name: 'cat',
            },
          },
        ],
      },
      store,
    });

    expect(store.toObject()).toEqual({
      ROOT_QUERY: {
        __typename: "Query",
        animals: [
          {
            __typename: 'Animal',
            species: {
              __typename: 'Cat',
              name: 'cat',
            },
          },
        ],
      },
    });

    writeQueryToStore({
      writer,
      query,
      result: {
        animals: [
          {
            __typename: 'Animal',
            species: {
              id: 'dog-species',
              __typename: 'Dog',
              name: 'dog',
            },
          },
        ],
      },
      store,
    });

    expect(store.toObject()).toEqual({
      'Dog__dog-species': {
        id: 'dog-species',
        __typename: 'Dog',
        name: 'dog',
      },
      ROOT_QUERY: {
        __typename: "Query",
        animals: [
          {
            __typename: 'Animal',
            species: makeReference('Dog__dog-species'),
          },
        ],
      },
    });
  });

  it('should not deep-freeze scalar objects', () => {
    const query = gql`
      query {
        scalarFieldWithObjectValue
      }
    `;

    const scalarObject = {
      a: 1,
      b: [2, 3],
      c: {
        d: 4,
        e: 5,
      },
    };

    const cache = new InMemoryCache();

    cache.writeQuery({
      query,
      data: {
        scalarFieldWithObjectValue: scalarObject,
      },
    });

    expect(Object.isFrozen(scalarObject)).toBe(false);
    expect(Object.isFrozen(scalarObject.b)).toBe(false);
    expect(Object.isFrozen(scalarObject.c)).toBe(false);

    const result = cache.readQuery<any>({ query });
    expect(result.scalarFieldWithObjectValue).not.toBe(scalarObject);
    expect(Object.isFrozen(result.scalarFieldWithObjectValue)).toBe(true);
    expect(Object.isFrozen(result.scalarFieldWithObjectValue.b)).toBe(true);
    expect(Object.isFrozen(result.scalarFieldWithObjectValue.c)).toBe(true);
  });

  it("should skip writing still-fresh result objects", function () {
    const cache = new InMemoryCache({
      typePolicies: {
        Todo: {
          fields: {
            text: {
              merge(_, text: string) {
                mergeCounts[text] = ~~mergeCounts[text] + 1;
                return text;
              },
            },
          },
        },
      },
    });

    const mergeCounts: Record<string, number> = Object.create(null);

    const query = gql`
      query {
        todos {
          id
          text
        }
      }
    `;

    expect(mergeCounts).toEqual({});

    cache.writeQuery({
      query,
      data: {
        todos: [
          { __typename: "Todo", id: 1, text: "first" },
          { __typename: "Todo", id: 2, text: "second" },
        ],
      },
    });

    expect(mergeCounts).toEqual({ first: 1, second: 1 });

    function read() {
      return cache.readQuery<{ todos: any[] }>({ query })!.todos;
    }

    const twoTodos = read();

    expect(mergeCounts).toEqual({ first: 1, second: 1 });

    const threeTodos = [
      ...twoTodos,
      { __typename: "Todo", id: 3, text: "third" },
    ];

    cache.writeQuery({
      query,
      data: {
        todos: threeTodos,
      },
    });

    expect(mergeCounts).toEqual({ first: 1, second: 1, third: 1 });

    const threeTodosAgain = read();
    twoTodos.forEach((todo, i) => expect(todo).toBe(threeTodosAgain[i]));

    const fourTodos = [
      threeTodosAgain[2],
      threeTodosAgain[0],
      { __typename: "Todo", id: 4, text: "fourth" },
      threeTodosAgain[1],
    ];

    cache.writeQuery({
      query,
      data: {
        todos: fourTodos,
      },
    });

    expect(mergeCounts).toEqual({ first: 1, second: 1, third: 1, fourth: 1 });
  });

  itAsync("should allow silencing broadcast of cache updates", function (resolve, reject) {
    const cache = new InMemoryCache({
      typePolicies: {
        Counter: {
          // Counter is a singleton, but we want to be able to test
          // writing to it with writeFragment, so it needs to have an ID.
          keyFields: [],
        },
      },
    });

    const query = gql`
      query {
        counter {
          count
        }
      }
    `;

    const results: number[] = [];

    cache.watch({
      query,
      optimistic: true,
      callback(diff) {
        results.push(diff.result);
        expect(diff.result).toEqual({
          counter: {
            __typename: "Counter",
            count: 3,
          },
        });
        resolve();
      },
    });

    let count = 0;

    cache.writeQuery({
      query,
      data: {
        counter: {
          __typename: "Counter",
          count: ++count,
        },
      },
      broadcast: false,
    });

    expect(cache.extract()).toEqual({
      ROOT_QUERY: {
        __typename: "Query",
        counter: { __ref: "Counter:{}" },
      },
      "Counter:{}": {
        __typename: "Counter",
        count: 1,
      },
    });

    expect(results).toEqual([]);

    const counterId = cache.identify({
      __typename: "Counter",
    })!;

    cache.writeFragment({
      id: counterId,
      fragment: gql`fragment Count on Counter { count }`,
      data: {
        count: ++count,
      },
      broadcast: false,
    });

    expect(cache.extract()).toEqual({
      ROOT_QUERY: {
        __typename: "Query",
        counter: { __ref: "Counter:{}" },
      },
      "Counter:{}": {
        __typename: "Counter",
        count: 2,
      },
    });

    expect(results).toEqual([]);

    expect(cache.evict({
      id: counterId,
      fieldName: "count",
      broadcast: false,
    })).toBe(true);

    expect(cache.extract()).toEqual({
      ROOT_QUERY: {
        __typename: "Query",
        counter: { __ref: "Counter:{}" },
      },
      "Counter:{}": {
        __typename: "Counter",
      },
    });

    expect(results).toEqual([]);

    // Only this write should trigger a broadcast.
    cache.writeQuery({
      query,
      data: {
        counter: {
          __typename: "Counter",
          count: 3,
        },
      },
    });
  });

  it("writeFragment should be able to infer ROOT_QUERY", () => {
    const cache = new InMemoryCache;

    const ref = cache.writeFragment({
      fragment: gql`fragment RootField on Query { field }`,
      data: {
        __typename: "Query",
        field: "value",
      },
    });

    expect(isReference(ref)).toBe(true);
    expect(ref!.__ref).toBe("ROOT_QUERY");

    expect(cache.extract()).toEqual({
      ROOT_QUERY: {
        __typename: "Query",
        field: "value",
      },
    });
  });

<<<<<<< HEAD
  it("should warn if it cannot identify the result object", () => {
    const cache = new InMemoryCache;

    expect(() => {
      cache.writeFragment({
        fragment: gql`fragment Count on Counter { count }`,
        data: {
          count: 1,
        },
      });
    }).toThrowError(/Could not identify object/);
=======
  it('user objects should be able to have { __typename: "Subscription" }', () => {
    const cache = new InMemoryCache({
      typePolicies: {
        Subscription: {
          keyFields: ["subId"],
        },
      },
    });

    const query = gql`
      query {
        subscriptions {
          __typename
          subscriber {
            name
          }
        }
      }
    `;

    cache.writeQuery({
      query,
      data: {
        subscriptions: [
          {
            __typename: "Subscription",
            subId: 1,
            subscriber: {
              name: "Alice",
            },
          },
          {
            __typename: "Subscription",
            subId: 2,
            subscriber: {
              name: "Bob",
            },
          },
          {
            __typename: "Subscription",
            subId: 3,
            subscriber: {
              name: "Clytemnestra",
            },
          },
        ],
      },
    });

    expect(cache.extract()).toMatchSnapshot();
    expect(cache.readQuery({ query })).toEqual({
      subscriptions: [
        { __typename: "Subscription", subscriber: { name: "Alice" }},
        { __typename: "Subscription", subscriber: { name: "Bob" }},
        { __typename: "Subscription", subscriber: { name: "Clytemnestra" }},
      ],
    });
  });

  it('user objects should be able to have { __typename: "Mutation" }', () => {
    const cache = new InMemoryCache({
      typePolicies: {
        Mutation: {
          keyFields: ["gene", ["id"], "name"],
        },
        Gene: {
          keyFields: ["id"],
        },
      },
    });

    const query = gql`
      query {
        mutations {
          __typename
          gene { id }
          name
        }
      }
    `;

    cache.writeQuery({
      query,
      data: {
        mutations: [
          {
            __typename: "Mutation",
            gene: {
              __typename: "Gene",
              id: "SLC45A2",
            },
            name: "albinism",
          },
          {
            __typename: "Mutation",
            gene: {
              __typename: "Gene",
              id: "SNAI2",
            },
            name: "piebaldism",
          },
        ],
      },
    });

    expect(cache.extract()).toMatchSnapshot();
    expect(cache.readQuery({ query })).toEqual({
      mutations: [
        {
          __typename: "Mutation",
          gene: { __typename: "Gene", id: "SLC45A2" },
          name: "albinism",
        },
        {
          __typename: "Mutation",
          gene: { __typename: "Gene", id: "SNAI2" },
          name: "piebaldism",
        },
      ],
    });
>>>>>>> b55f6a5d
  });
});<|MERGE_RESOLUTION|>--- conflicted
+++ resolved
@@ -2326,7 +2326,6 @@
     });
   });
 
-<<<<<<< HEAD
   it("should warn if it cannot identify the result object", () => {
     const cache = new InMemoryCache;
 
@@ -2338,7 +2337,8 @@
         },
       });
     }).toThrowError(/Could not identify object/);
-=======
+  });
+
   it('user objects should be able to have { __typename: "Subscription" }', () => {
     const cache = new InMemoryCache({
       typePolicies: {
@@ -2459,6 +2459,5 @@
         },
       ],
     });
->>>>>>> b55f6a5d
   });
 });