--- conflicted
+++ resolved
@@ -100,22 +100,9 @@
  * If nothing in the store changed since that previous result then values from the previous result
  * will be returned to preserve referential equality.
  */
-<<<<<<< HEAD
-export function readQueryFromStore({ returnPartialData = false, ...options }: ReadQueryOptions): any {
+export function readQueryFromStore<QueryType>({ returnPartialData = false, ...options }: ReadQueryOptions): QueryType {
   return diffQueryAgainstStore({
     ...options,
-=======
-export function readQueryFromStore<QueryType>({
-  store,
-  query,
-  variables,
-  returnPartialData = false,
-  config,
-}: ReadQueryOptions): QueryType {
-  const { result } = diffQueryAgainstStore({
-    query,
-    store,
->>>>>>> e1180e33
     returnPartialData,
   }).result;
 }
