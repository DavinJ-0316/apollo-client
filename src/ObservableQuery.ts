import { WatchQueryOptions, FetchMoreQueryOptions } from './watchQueryOptions';

import { Observable, Observer } from './util/Observable';

import {
  getQueryDefinition,
} from './queries/getFromAST';

import {
  QueryScheduler,
} from './scheduler';

import {
  QueryManager,
} from './QueryManager';

import {
  ApolloQueryResult,
} from './index';

import { tryFunctionOrLogError } from './util/errorHandling';

import assign = require('lodash.assign');

export interface FetchMoreOptions {
  updateQuery: (previousQueryResult: Object, options: {
    fetchMoreResult: Object,
    queryVariables: Object,
  }) => Object;
}

export interface UpdateQueryOptions {
  queryVariables: Object;
}

export class ObservableQuery extends Observable<ApolloQueryResult> {
  public refetch: (variables?: any) => Promise<ApolloQueryResult>;
  public fetchMore: (options: FetchMoreQueryOptions & FetchMoreOptions) => Promise<any>;
<<<<<<< HEAD
  public startGraphQLSubscription: () => number;
=======
  public updateQuery: (mapFn: (previousQueryResult: any, options: UpdateQueryOptions) => any) => void;
>>>>>>> 216a43a6
  public stopPolling: () => void;
  public startPolling: (p: number) => void;
  public options: WatchQueryOptions;
  public queryId: string;
  private scheduler: QueryScheduler;
  private queryManager: QueryManager;

  constructor({
    scheduler,
    options,
    shouldSubscribe = true,
  }: {
    scheduler: QueryScheduler,
    options: WatchQueryOptions,
    shouldSubscribe?: boolean,
  }) {
    const queryManager = scheduler.queryManager;
    const queryId = queryManager.generateQueryId();
    const isPollingQuery = !!options.pollInterval;

    const subscriberFunction = (observer: Observer<ApolloQueryResult>) => {
      const retQuerySubscription = {
        unsubscribe: () => {
          if (isPollingQuery) {
            scheduler.stopPollingQuery(queryId);
          }
          queryManager.stopQuery(queryId);
        },
      };

      if (shouldSubscribe) {
        queryManager.addObservableQuery(queryId, this);
        queryManager.addQuerySubscription(queryId, retQuerySubscription);
      }

      if (isPollingQuery) {
        if (options.noFetch) {
          throw new Error('noFetch option should not use query polling.');
        }

        this.scheduler.startPollingQuery(
          options,
          queryId
        );
      }
      queryManager.startQuery(
        queryId,
        options,
        queryManager.queryListenerForObserver(queryId, options, observer)
      );

      return retQuerySubscription;
    };
    super(subscriberFunction);
    this.options = options;
    this.scheduler = scheduler;
    this.queryManager = queryManager;
    this.queryId = queryId;

    this.refetch = (variables?: any) => {
      // Extend variables if available
      variables = variables || this.options.variables ?
        assign({}, this.options.variables, variables) : undefined;

      if (this.options.noFetch) {
        throw new Error('noFetch option should not use query refetch.');
      }
      // Use the same options as before, but with new variables and forceFetch true
      return this.queryManager.fetchQuery(this.queryId, assign(this.options, {
        forceFetch: true,
        variables,
      }) as WatchQueryOptions);
    };

    this.fetchMore = (fetchMoreOptions: WatchQueryOptions & FetchMoreOptions) => {
      return Promise.resolve()
        .then(() => {
          const qid = this.queryManager.generateQueryId();
          let combinedOptions = null;

          if (fetchMoreOptions.query) {
            // fetch a new query
            combinedOptions = fetchMoreOptions;
          } else {
            // fetch the same query with a possibly new variables
            const variables = this.options.variables || fetchMoreOptions.variables ?
              assign({}, this.options.variables, fetchMoreOptions.variables) : undefined;

            combinedOptions = assign({}, this.options, fetchMoreOptions, {
              variables,
            });
          }

          combinedOptions = assign({}, combinedOptions, {
            forceFetch: true,
          }) as WatchQueryOptions;
          return this.queryManager.fetchQuery(qid, combinedOptions);
        })
        .then((fetchMoreResult) => {
          const reducer = fetchMoreOptions.updateQuery;
          const mapFn = (previousResult, { queryVariables }) => {
            return reducer(
              previousResult, {
                fetchMoreResult,
                queryVariables,
              });
          };
          this.updateQuery(mapFn);
        });
    };

<<<<<<< HEAD
    this.startGraphQLSubscription = () => {
      const subOptions = {
        query: this.options.query,
        variables: this.options.variables,
        fragments: this.options.fragments,
        handler: (error, result) => {
          this.queryManager.store.dispatch({
            type: 'APOLLO_UPDATE_QUERY_RESULT',
            newResult: result.data,
            queryVariables: this.options.variables,
            querySelectionSet: getQueryDefinition(this.options.query).selectionSet,
            queryFragments: this.options.fragments,
          });
        },
      };

      return this.queryManager.startSubscription(subOptions);

=======
    this.updateQuery = (mapFn) => {
      const {
        previousResult,
        queryVariables,
        querySelectionSet,
        queryFragments = [],
      } = this.queryManager.getQueryWithPreviousResult(this.queryId);

      const newResult = tryFunctionOrLogError(
        () => mapFn(previousResult, { queryVariables }));

      if (newResult) {
        this.queryManager.store.dispatch({
          type: 'APOLLO_UPDATE_QUERY_RESULT',
          newResult,
          queryVariables,
          querySelectionSet,
          queryFragments,
        });
      }
>>>>>>> 216a43a6
    };

    this.stopPolling = () => {
      this.queryManager.stopQuery(this.queryId);
      if (isPollingQuery) {
        this.scheduler.stopPollingQuery(this.queryId);
      }
    };

    this.startPolling = (pollInterval) => {
      if (this.options.noFetch) {
        throw new Error('noFetch option should not use query polling.');
      }

      if (isPollingQuery) {
        this.scheduler.stopPollingQuery(this.queryId);
      }
      options.pollInterval = pollInterval;
      this.scheduler.startPollingQuery(this.options, this.queryId, false);
    };
  }

  public result(): Promise<ApolloQueryResult> {
    return new Promise((resolve, reject) => {
      const subscription = this.subscribe({
        next(result) {
          resolve(result);
          setTimeout(() => {
            subscription.unsubscribe();
          }, 0);
        },
        error(error) {
          reject(error);
        },
      });
    });
  }
}<|MERGE_RESOLUTION|>--- conflicted
+++ resolved
@@ -36,11 +36,8 @@
 export class ObservableQuery extends Observable<ApolloQueryResult> {
   public refetch: (variables?: any) => Promise<ApolloQueryResult>;
   public fetchMore: (options: FetchMoreQueryOptions & FetchMoreOptions) => Promise<any>;
-<<<<<<< HEAD
   public startGraphQLSubscription: () => number;
-=======
   public updateQuery: (mapFn: (previousQueryResult: any, options: UpdateQueryOptions) => any) => void;
->>>>>>> 216a43a6
   public stopPolling: () => void;
   public startPolling: (p: number) => void;
   public options: WatchQueryOptions;
@@ -152,7 +149,6 @@
         });
     };
 
-<<<<<<< HEAD
     this.startGraphQLSubscription = () => {
       const subOptions = {
         query: this.options.query,
@@ -170,8 +166,8 @@
       };
 
       return this.queryManager.startSubscription(subOptions);
-
-=======
+    };
+
     this.updateQuery = (mapFn) => {
       const {
         previousResult,
@@ -192,7 +188,6 @@
           queryFragments,
         });
       }
->>>>>>> 216a43a6
     };
 
     this.stopPolling = () => {
